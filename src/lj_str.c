/*
** String handling.
** Copyright (C) 2005-2017 Mike Pall. See Copyright Notice in luajit.h
*/

#define lj_str_c
#define LUA_CORE

#include "lj_obj.h"
#include "lj_gc.h"
#include "lj_err.h"
#include "lj_str.h"
#include "lj_char.h"

/* -- String helpers ------------------------------------------------------ */

/* Ordered compare of strings. Assumes string data is 4-byte aligned. */
int32_t lj_str_cmp(GCstr *a, GCstr *b)
{
  MSize i, n = a->len > b->len ? b->len : a->len;
  for (i = 0; i < n; i += 4) {
    /* Note: innocuous access up to end of string + 3. */
    uint32_t va = *(const uint32_t *)(strdata(a)+i);
    uint32_t vb = *(const uint32_t *)(strdata(b)+i);
    if (va != vb) {
#if LJ_LE
      va = lj_bswap(va); vb = lj_bswap(vb);
#endif
      i -= n;
      if ((int32_t)i >= -3) {
	va >>= 32+(i<<3); vb >>= 32+(i<<3);
	if (va == vb) break;
      }
      return va < vb ? -1 : 1;
    }
  }
  return (int32_t)(a->len - b->len);
}

/* Find fixed string p inside string s. */
const char *lj_str_find(const char *s, const char *p, MSize slen, MSize plen)
{
  if (plen <= slen) {
    if (plen == 0) {
      return s;
    } else {
      int c = *(const uint8_t *)p++;
      plen--; slen -= plen;
      while (slen) {
	const char *q = (const char *)memchr(s, c, slen);
	if (!q) break;
	if (memcmp(q+1, p, plen) == 0) return q;
	q++; slen -= (MSize)(q-s); s = q;
      }
    }
  }
  return NULL;
}

/* Check whether a string has a pattern matching character. */
int lj_str_haspattern(GCstr *s)
{
  const char *p = strdata(s), *q = p + s->len;
  while (p < q) {
    int c = *(const uint8_t *)p++;
    if (lj_char_ispunct(c) && strchr("^$*+?.([%-", c))
      return 1;  /* Found a pattern matching char. */
  }
  return 0;  /* No pattern matching chars found. */
}

/* -- String interning ---------------------------------------------------- */

/* Resize the string hash table (grow and shrink). */
void lj_str_resize(lua_State *L, MSize newmask)
{
  global_State *g = G(L);
  GCRef *newhash;
  MSize i;
  if (g->gc.state == GCSsweepstring || newmask >= LJ_MAX_STRTAB-1)
    return;  /* No resizing during GC traversal or if already too big. */
  newhash = lj_mem_newvec(L, newmask+1, GCRef);
  memset(newhash, 0, (newmask+1)*sizeof(GCRef));
  for (i = g->strmask; i != ~(MSize)0; i--) {  /* Rehash old table. */
    GCobj *p = gcref(g->strhash[i]);
    while (p) {  /* Follow each hash chain and reinsert all strings. */
      MSize h = gco2str(p)->hash & newmask;
      GCobj *next = gcnext(p);
      /* NOBARRIER: The string table is a GC root. */
      setgcrefr(p->gch.nextgc, newhash[h]);
      setgcref(newhash[h], p);
      p = next;
    }
  }
  lj_mem_freevec(g, g->strhash, g->strmask+1, GCRef);
  g->strmask = newmask;
  g->strhash = newhash;
}

/* Intern a string and return string object. */
GCstr *lj_str_new(lua_State *L, const char *str, size_t lenx)
{
  global_State *g;
  GCstr *s;
  GCobj *o;
  MSize len = (MSize)lenx;
  MSize a, b, h = len;
  if (lenx >= LJ_MAX_STR)
    lj_err_msg(L, LJ_ERR_STROV);
  g = G(L);
  /* Compute string hash. Constants taken from lookup3 hash by Bob Jenkins. */
  if (len >= 4) {  /* Caveat: unaligned access! */
    a = lj_getu32(str);
    h ^= lj_getu32(str+len-4);
    b = lj_getu32(str+(len>>1)-2);
    h ^= b; h -= lj_rol(b, 14);
    b += lj_getu32(str+(len>>2)-1);
  } else if (len > 0) {
    a = *(const uint8_t *)str;
    h ^= *(const uint8_t *)(str+len-1);
    b = *(const uint8_t *)(str+(len>>1));
    h ^= b; h -= lj_rol(b, 14);
  } else {
    return &g->strempty;
  }
  a ^= h; a -= lj_rol(h, 11);
  b ^= a; b -= lj_rol(a, 25);
  h ^= b; h -= lj_rol(b, 16);
  /* Check if the string has already been interned. */
  o = gcref(g->strhash[h & g->strmask]);
<<<<<<< HEAD
  while (o != NULL) {
    GCstr *sx = gco2str(o);
    if (sx->len == len && memcmp(str, strdata(sx), len) == 0) {
      /* Resurrect if dead. Can only happen with fixstring() (keywords). */
      if (isdead(g, o)) flipwhite(o);
      return sx;  /* Return existing string. */
=======
  if (LJ_LIKELY((((uintptr_t)str+len-1) & (LJ_PAGESIZE-1)) <= LJ_PAGESIZE-4)) {
    while (o != NULL) {
      GCstr *sx = gco2str(o);
      if (sx->hash == h && sx->len == len && str_fastcmp(str, strdata(sx), len) == 0) {
	/* Resurrect if dead. Can only happen with fixstring() (keywords). */
	if (isdead(g, o)) flipwhite(o);
	return sx;  /* Return existing string. */
      }
      o = gcnext(o);
    }
  } else {  /* Slow path: end of string is too close to a page boundary. */
    while (o != NULL) {
      GCstr *sx = gco2str(o);
      if (sx->hash == h && sx->len == len && memcmp(str, strdata(sx), len) == 0) {
	/* Resurrect if dead. Can only happen with fixstring() (keywords). */
	if (isdead(g, o)) flipwhite(o);
	return sx;  /* Return existing string. */
      }
      o = gcnext(o);
>>>>>>> fe8abc88
    }
    o = gcnext(o);
  }
  /* Nope, create a new string. */
  s = lj_mem_newt(L, sizeof(GCstr)+len+1, GCstr);
  newwhite(g, s);
  s->gct = ~LJ_TSTR;
  s->len = len;
  s->hash = h;
  s->reserved = 0;
  memcpy(strdatawr(s), str, len);
  strdatawr(s)[len] = '\0';  /* Zero-terminate string. */
  /* Add it to string hash table. */
  h &= g->strmask;
  s->nextgc = g->strhash[h];
  /* NOBARRIER: The string table is a GC root. */
  setgcref(g->strhash[h], obj2gco(s));
  if (g->strnum++ > g->strmask)  /* Allow a 100% load factor. */
    lj_str_resize(L, (g->strmask<<1)+1);  /* Grow string table. */
  return s;  /* Return newly interned string. */
}

void lj_str_free(global_State *g, GCstr *s)
{
  g->strnum--;
  lj_mem_free(g, s, sizestring(s));
}
<|MERGE_RESOLUTION|>--- conflicted
+++ resolved
@@ -128,34 +128,12 @@
   h ^= b; h -= lj_rol(b, 16);
   /* Check if the string has already been interned. */
   o = gcref(g->strhash[h & g->strmask]);
-<<<<<<< HEAD
   while (o != NULL) {
     GCstr *sx = gco2str(o);
-    if (sx->len == len && memcmp(str, strdata(sx), len) == 0) {
+    if (sx->hash == h && sx->len == len && memcmp(str, strdata(sx), len) == 0) {
       /* Resurrect if dead. Can only happen with fixstring() (keywords). */
       if (isdead(g, o)) flipwhite(o);
       return sx;  /* Return existing string. */
-=======
-  if (LJ_LIKELY((((uintptr_t)str+len-1) & (LJ_PAGESIZE-1)) <= LJ_PAGESIZE-4)) {
-    while (o != NULL) {
-      GCstr *sx = gco2str(o);
-      if (sx->hash == h && sx->len == len && str_fastcmp(str, strdata(sx), len) == 0) {
-	/* Resurrect if dead. Can only happen with fixstring() (keywords). */
-	if (isdead(g, o)) flipwhite(o);
-	return sx;  /* Return existing string. */
-      }
-      o = gcnext(o);
-    }
-  } else {  /* Slow path: end of string is too close to a page boundary. */
-    while (o != NULL) {
-      GCstr *sx = gco2str(o);
-      if (sx->hash == h && sx->len == len && memcmp(str, strdata(sx), len) == 0) {
-	/* Resurrect if dead. Can only happen with fixstring() (keywords). */
-	if (isdead(g, o)) flipwhite(o);
-	return sx;  /* Return existing string. */
-      }
-      o = gcnext(o);
->>>>>>> fe8abc88
     }
     o = gcnext(o);
   }
