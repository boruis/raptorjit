##############################################################################
# LuaJIT Makefile. Requires GNU Make.
#
# Please read doc/install.html before changing any variables!
#
# Suitable for POSIX platforms (Linux, *BSD, OSX etc.).
# Also works with MinGW and Cygwin on Windows.
# Please check msvcbuild.bat for building with MSVC on Windows.
#
# Copyright (C) 2005-2017 Mike Pall. See Copyright Notice in luajit.h
##############################################################################

MAJVER=  1
MINVER=  0
RELVER=  0
ABIVER=  5.1
NODOTABIVER= 51

##############################################################################
#############################  COMPILER OPTIONS  #############################
##############################################################################
# These options mainly affect the speed of the JIT compiler itself, not the
# speed of the JIT-compiled code. Turn any of the optional settings on by
# removing the '#' in front of them. Make sure you force a full recompile
# with "make clean", followed by "make" if you change any options.
#
# Since the assembler part does NOT maintain a frame pointer, it's pointless
# to slow down the C part by not omitting it. Debugging, tracebacks and
# unwinding are not affected -- the assembler part has frame unwind
# information and GCC emits it where needed (x64) or with -g (see CCDEBUG).
CCOPT= -O2 -fomit-frame-pointer
# Use this if you want to generate a smaller binary (but it's slower):
#CCOPT= -Os -fomit-frame-pointer
# Note: it's no longer recommended to use -O3 with GCC 4.x.
# The I-Cache bloat usually outweighs the benefits from aggressive inlining.
#
CCDEBUG=
# Uncomment the next line to generate debug information:
#CCDEBUG= -g
#
CCWARN= -Wall
# Uncomment the next line to enable more warnings:
#CCWARN+= -Wextra -Wdeclaration-after-statement -Wredundant-decls -Wshadow -Wpointer-arith
#
##############################################################################

##############################################################################
#################################  FEATURES  #################################
##############################################################################
# Enable/disable these features as needed, but make sure you force a full
# recompile with "make clean", followed by "make".
XCFLAGS=
#
# Permanently disable the FFI extension to reduce the size of the LuaJIT
# executable. But please consider that the FFI library is compiled-in,
# but NOT loaded by default. It only allocates any memory, if you actually
# make use of it.
#XCFLAGS+= -DLUAJIT_DISABLE_FFI
#
# Features from Lua 5.2 that are unlikely to break existing code are
# enabled by default. Some other features that *might* break some existing
# code (e.g. __pairs or os.execute() return values) can be enabled here.
# Note: this does not provide full compatibility with Lua 5.2 at this time.
#XCFLAGS+= -DLUAJIT_ENABLE_LUA52COMPAT
#
# Disable the JIT compiler, i.e. turn LuaJIT into a pure interpreter.
#XCFLAGS+= -DLUAJIT_DISABLE_JIT
#
# Some architectures (e.g. PPC) can use either single-number (1) or
# dual-number (2) mode. Uncomment one of these lines to override the
# default mode. Please see LJ_ARCH_NUMMODE in lj_arch.h for details.
#XCFLAGS+= -DLUAJIT_NUMMODE=1
#XCFLAGS+= -DLUAJIT_NUMMODE=2
#
# Enable GC64 mode for x64.
#XCFLAGS+= -DLUAJIT_ENABLE_GC64
#
##############################################################################

##############################################################################
############################  DEBUGGING SUPPORT  #############################
##############################################################################
# Enable these options as needed, but make sure you force a full recompile
# with "make clean", followed by "make".
# Note that most of these are NOT suitable for benchmarking or release mode!
#
# Use the system provided memory allocator (realloc) instead of the
# bundled memory allocator. This is slower, but sometimes helpful for
# debugging. This option cannot be enabled on x64 without GC64, since
# realloc usually doesn't return addresses in the right address range.
# OTOH this option is mandatory for Valgrind's memcheck tool on x64 and
# the only way to get useful results from it for all other architectures.
#XCFLAGS+= -DLUAJIT_USE_SYSMALLOC
#
# This define is required to run LuaJIT under Valgrind. The Valgrind
# header files must be installed. You should enable debug information, too.
# Use --suppressions=lj.supp to avoid some false positives.
#XCFLAGS+= -DLUAJIT_USE_VALGRIND
#
# This is the client for the GDB JIT API. GDB 7.0 or higher is required
# to make use of it. See lj_gdbjit.c for details. Enabling this causes
# a non-negligible overhead, even when not running under GDB.
#XCFLAGS+= -DLUAJIT_USE_GDBJIT
#
# Turn on assertions for the Lua/C API to debug problems with lua_* calls.
# This is rather slow -- use only while developing C libraries/embeddings.
#XCFLAGS+= -DLUA_USE_APICHECK
#
# Turn on assertions for the whole LuaJIT VM. This significantly slows down
# everything. Use only if you suspect a problem with LuaJIT itself.
#XCFLAGS+= -DLUA_USE_ASSERT
#
##############################################################################
# You probably don't need to change anything below this line!
##############################################################################

##############################################################################
# Flags and options for host and target.
##############################################################################

# You can override the following variables at the make command line:
#   CC       HOST_CC       STATIC_CC       DYNAMIC_CC
#   CFLAGS   HOST_CFLAGS   TARGET_CFLAGS
#   LDFLAGS  HOST_LDFLAGS  TARGET_LDFLAGS  TARGET_SHLDFLAGS
#   LIBS     HOST_LIBS     TARGET_LIBS
#   CROSS    HOST_SYS      TARGET_SYS      TARGET_FLAGS
#
# Cross-compilation examples:
#   make HOST_CC="gcc -m32" CROSS=i586-mingw32msvc- TARGET_SYS=Windows
#   make HOST_CC="gcc -m32" CROSS=powerpc-linux-gnu-

ASOPTIONS= $(CCOPT) $(CCWARN) $(XCFLAGS) $(CFLAGS)
CCOPTIONS= $(CCDEBUG) $(ASOPTIONS)
LDOPTIONS= $(CCDEBUG) $(LDFLAGS)

HOST_CC= $(CC)
HOST_RM= rm -f
HOST_LUA=luajit

HOST_XCFLAGS= -I.
HOST_XLDFLAGS=
HOST_XLIBS=
HOST_ACFLAGS= $(CCOPTIONS) $(HOST_XCFLAGS) $(TARGET_ARCH) $(HOST_CFLAGS)
HOST_ALDFLAGS= $(LDOPTIONS) $(HOST_XLDFLAGS) $(HOST_LDFLAGS)
HOST_ALIBS= $(HOST_XLIBS) $(LIBS) $(HOST_LIBS)

STATIC_CC = $(CROSS)$(CC)
DYNAMIC_CC = $(CROSS)$(CC) -fPIC
TARGET_CC= $(STATIC_CC)
TARGET_STCC= $(STATIC_CC)
TARGET_DYNCC= $(DYNAMIC_CC)
TARGET_LD= $(CROSS)$(CC)
TARGET_AR= $(CROSS)ar rcus 2>/dev/null

TARGET_LIBPATH= $(or $(PREFIX),/usr/local)/$(or $(MULTILIB),lib)
TARGET_SONAME= libraptorjit-$(ABIVER).so.$(MAJVER)
TARGET_DYLIBNAME= libraptorjit-$(ABIVER).$(MAJVER).dylib
TARGET_DYLIBPATH= $(TARGET_LIBPATH)/$(TARGET_DYLIBNAME)
TARGET_DLLNAME= lua$(NODOTABIVER).dll
TARGET_XSHLDFLAGS= -shared -fPIC -Wl,-soname,$(TARGET_SONAME)
TARGET_DYNXLDOPTS=

TARGET_LFSFLAGS= -D_FILE_OFFSET_BITS=64 -D_LARGEFILE_SOURCE
TARGET_XCFLAGS= $(TARGET_LFSFLAGS) -U_FORTIFY_SOURCE
TARGET_XLDFLAGS=
TARGET_XLIBS= -lm
TARGET_TCFLAGS= $(CCOPTIONS) $(TARGET_XCFLAGS) $(TARGET_FLAGS) $(TARGET_CFLAGS)
TARGET_ACFLAGS= $(CCOPTIONS) $(TARGET_XCFLAGS) $(TARGET_FLAGS) $(TARGET_CFLAGS)
TARGET_ASFLAGS= $(ASOPTIONS) $(TARGET_XCFLAGS) $(TARGET_FLAGS) $(TARGET_CFLAGS)
TARGET_ALDFLAGS= $(LDOPTIONS) $(TARGET_XLDFLAGS) $(TARGET_FLAGS) $(TARGET_LDFLAGS)
TARGET_ASHLDFLAGS= $(LDOPTIONS) $(TARGET_XSHLDFLAGS) $(TARGET_FLAGS) $(TARGET_SHLDFLAGS)
TARGET_ALIBS= $(TARGET_XLIBS) $(LIBS) $(TARGET_LIBS)

TARGET_TESTARCH=$(shell $(TARGET_CC) $(TARGET_TCFLAGS) -E lj_arch.h -dM)
TARGET_LJARCH= x64

TARGET_ARCH+= $(patsubst %,-DLUAJIT_TARGET=LUAJIT_ARCH_%,$(TARGET_LJARCH))

ifneq (,$(PREFIX))
ifneq (/usr/local,$(PREFIX))
  TARGET_XCFLAGS+= -DLUA_ROOT=\"$(PREFIX)\"
  ifneq (/usr,$(PREFIX))
    TARGET_DYNXLDOPTS= -Wl,-rpath,$(TARGET_LIBPATH)
  endif
endif
endif
ifneq (,$(MULTILIB))
  TARGET_XCFLAGS+= -DLUA_MULTILIB=\"$(MULTILIB)\"
endif
ifneq (,$(LMULTILIB))
  TARGET_XCFLAGS+= -DLUA_LMULTILIB=\"$(LMULTILIB)\"
endif

##############################################################################
# Target system detection.
##############################################################################

TARGET_XCFLAGS+= -fno-stack-protector
TARGET_XLIBS+= -ldl
HOST_XCFLAGS+= -DLUAJIT_OS=LUAJIT_OS_LINUX

##############################################################################
# Files and pathnames.
##############################################################################

DASM_DIR= ../dynasm
DASM= $(HOST_LUA) $(DASM_DIR)/dynasm.lua
DASM_ARCH= x64
DASM_DASC= vm_$(DASM_ARCH).dasc

BUILDVM_O= host/buildvm.o host/buildvm_asm.o host/buildvm_peobj.o \
	   host/buildvm_lib.o host/buildvm_fold.o
BUILDVM_T= host/buildvm
BUILDVM_X= $(BUILDVM_T)

HOST_O= $(BUILDVM_O)
HOST_T= $(BUILDVM_T)

LJVM_S= lj_vm.S
LJVM_O= lj_vm.o
LJVM_BOUT= $(LJVM_S)
LJVM_MODE= elfasm

LJLIB_O= lib_base.o lib_math.o lib_bit.o lib_string.o lib_table.o \
	 lib_io.o lib_os.o lib_package.o lib_debug.o lib_jit.o lib_ffi.o
LJLIB_C= $(LJLIB_O:.o=.c)

LJCORE_O= lj_gc.o lj_err.o lj_char.o lj_bc.o lj_obj.o lj_buf.o \
	  lj_str.o lj_tab.o lj_func.o lj_udata.o lj_meta.o lj_debug.o \
	  lj_state.o lj_dispatch.o lj_vmmath.o lj_strscan.o \
	  lj_strfmt.o lj_strfmt_num.o lj_api.o lj_vmprofile.o \
	  lj_lex.o lj_parse.o lj_bcread.o lj_bcwrite.o lj_load.o \
	  lj_ir.o lj_opt_mem.o lj_opt_fold.o lj_opt_narrow.o \
	  lj_opt_dce.o lj_opt_loop.o lj_opt_split.o lj_opt_sink.o \
	  lj_mcode.o lj_snap.o lj_record.o lj_crecord.o lj_ffrecord.o \
	  lj_asm.o lj_trace.o lj_gdbjit.o lj_auditlog.o \
	  lj_ctype.o lj_cdata.o lj_cconv.o lj_ccall.o lj_ccallback.o \
	  lj_carith.o lj_clib.o lj_cparse.o \
	  lj_lib.o lj_alloc.o lib_aux.o \
	  $(LJLIB_O) lib_init.o

DWARF_DWO= lj_dwarf.dwo

LJVMCORE_O= $(LJVM_O) $(LJCORE_O)
LJVMCORE_DYNO= $(LJVMCORE_O:.o=_dyn.o)

LUAJIT_O= raptorjit.o
LUAJIT_A= raptorjit.a
LUAJIT_SO= libraptorjit.so
LUAJIT_T= raptorjit

ALL_T= $(LUAJIT_T) $(LUAJIT_A) $(LUAJIT_SO) $(HOST_T)
ALL_HDRGEN= lj_bcdef.h lj_ffdef.h lj_libdef.h lj_recdef.h lj_folddef.h \
	    host/buildvm_arch.h
ALL_GEN= $(LJVM_S) $(ALL_HDRGEN)
WIN_RM= *.obj *.lib *.exp *.dll *.exe *.manifest *.pdb *.ilk
ALL_RM= $(ALL_T) *.o host/*.o $(WIN_RM)

##############################################################################
# Build mode handling.
##############################################################################

TARGET_O= $(LUAJIT_A)
TARGET_T= $(LUAJIT_T) $(LUAJIT_SO)
TARGET_DEP= $(LUAJIT_SO)

Q= @
E= @echo
#Q=
#E= @:

##############################################################################
# Make targets.
##############################################################################

default all:	$(TARGET_T) $(DWARF_DWO)

clean:
	$(HOST_RM) $(ALL_RM)
	$(HOST_RM) $(ALL_GEN)

reusevm:
	cd reusevm; \
	cp -r * ../
	@echo "Copied reference VM. Ready to build."

libbc:
	./$(LUAJIT_T) host/genlibbc.lua -o host/buildvm_libbc.h $(LJLIB_C)
	$(MAKE) all

depend:
	@for file in $(ALL_HDRGEN); do \
	  test -f $$file || touch $$file; \
	  done
	@$(HOST_CC) $(HOST_ACFLAGS) -MM *.c host/*.c | \
	  sed -e "s| [^ ]*/dasm_\S*\.h||g" \
	      -e "s|^\([^l ]\)|host/\1|" \
	      -e "s| lj_target_\S*\.h| lj_target_*.h|g" \
	      -e "s| lj_emit_\S*\.h| lj_emit_*.h|g" \
	      -e "s| lj_asm_\S*\.h| lj_asm_*.h|g" >Makefile.dep
	@for file in $(ALL_HDRGEN); do \
	  test -s $$file || $(HOST_RM) $$file; \
	  done

.PHONY: default all clean libbc depend reusevm

##############################################################################
# Rules for generated files.
##############################################################################

host/buildvm_arch.h: $(DASM_DASC) $(DASM_DEP) $(DASM_DIR)/*.lua
	@command -v $(DASM) 2>/dev/null || { \
	  echo "Error: Missing dependency (luajit) for bootstrapping the VM."; \
	  echo "";                                                             \
	  echo "Here are your options to build RaptorJIT:";                    \
	  echo "  make reusevm     # copy reference VM from reusevm/";          \
	  echo "  (install luajit) # satisfy the dependency";                   \
	  echo "  nix-build        # use nix to satisfy the dependencies";      \
	  echo "";                                                             \
	  echo "Warning:";                                                     \
	  echo "  Only reusevm when running a pristine copy of RaptorJIT from";\
	  echo "  a repository that keeps the reference VM up-to-date.";       \
	  echo "  (Otherwise you might mix some stale code into your build.)"; \
	  echo;                                                                \
	  exit 1;                                                              \
	}
	$(E) "DYNASM    $@"
	$(Q)$(DASM) -o $@ $(DASM_DASC)

host/buildvm.o: $(DASM_DIR)/dasm_*.h

$(BUILDVM_T): $(BUILDVM_O)
	$(E) "HOSTLINK  $@"
	$(Q)$(HOST_CC) $(HOST_ALDFLAGS) -o $@ $(BUILDVM_O) $(HOST_ALIBS)

$(LJVM_BOUT): $(BUILDVM_T)
	$(E) "BUILDVM   $@"
	$(Q)$(BUILDVM_X) -m $(LJVM_MODE) -o $@

lj_bcdef.h: $(BUILDVM_T) $(LJLIB_C)
	$(E) "BUILDVM   $@"
	$(Q)$(BUILDVM_X) -m bcdef -o $@ $(LJLIB_C)

lj_ffdef.h: $(BUILDVM_T) $(LJLIB_C)
	$(E) "BUILDVM   $@"
	$(Q)$(BUILDVM_X) -m ffdef -o $@ $(LJLIB_C)

lj_libdef.h: $(BUILDVM_T) $(LJLIB_C)
	$(E) "BUILDVM   $@"
	$(Q)$(BUILDVM_X) -m libdef -o $@ $(LJLIB_C)

lj_recdef.h: $(BUILDVM_T) $(LJLIB_C)
	$(E) "BUILDVM   $@"
	$(Q)$(BUILDVM_X) -m recdef -o $@ $(LJLIB_C)

lj_folddef.h: $(BUILDVM_T) lj_opt_fold.c
	$(E) "BUILDVM   $@"
	$(Q)$(BUILDVM_X) -m folddef -o $@ lj_opt_fold.c

##############################################################################
# Object file rules.
##############################################################################

%.o: %.c
	$(E) "CC        $@"
	$(Q)$(TARGET_DYNCC) $(TARGET_ACFLAGS) -c -o $(@:.o=_dyn.o) $<
	$(Q)$(TARGET_CC) $(TARGET_ACFLAGS) -c -o $@ $<

%.o: %.S
	$(E) "ASM       $@"
	$(Q)$(TARGET_DYNCC) $(TARGET_ASFLAGS) -c -o $(@:.o=_dyn.o) $<
	$(Q)$(TARGET_CC) $(TARGET_ASFLAGS) -c -o $@ $<

$(LUAJIT_O):
	$(E) "CC        $@"
	$(Q)$(TARGET_STCC) $(TARGET_ACFLAGS) -c -o $@ luajit.c

$(HOST_O): %.o: %.c
	$(E) "HOSTCC    $@"
	$(Q)$(HOST_CC) $(HOST_ACFLAGS) -c -o $@ $<

$(DWARF_DWO): %.dwo: %.c
	$(E) "CC(debug) $@"
<<<<<<< HEAD
#       GCC because clang does not seem to produce decent debug info (?)
	$(Q)gcc -g3 -gdwarf-4 -fno-eliminate-unused-debug-types -gsplit-dwarf -c $<
=======
	$(Q)$(TARGET_CC) -g3 -fno-eliminate-unused-debug-types -gsplit-dwarf -c $<
>>>>>>> 9175f104

include Makefile.dep

##############################################################################
# Target file rules.
##############################################################################

$(LUAJIT_A): $(LJVMCORE_O)
	$(E) "AR        $@"
	$(Q)$(TARGET_AR) $@ $(LJVMCORE_O)

# The dependency on _O, but linking with _DYNO is intentional.
$(LUAJIT_SO): $(LJVMCORE_O)
	$(E) "DYNLINK   $@"
	$(Q)$(TARGET_LD) $(TARGET_ASHLDFLAGS) -o $@ $(LJVMCORE_DYNO) $(TARGET_ALIBS)

$(LUAJIT_T): $(TARGET_O) $(LUAJIT_O) $(TARGET_DEP)
	$(E) "LINK      $@"
	$(Q)$(TARGET_LD) $(TARGET_ALDFLAGS) -o $@ $(LUAJIT_O) $(TARGET_O) $(TARGET_ALIBS)
	$(E) "OK        Successfully built RaptorJIT"

##############################################################################<|MERGE_RESOLUTION|>--- conflicted
+++ resolved
@@ -381,12 +381,7 @@
 
 $(DWARF_DWO): %.dwo: %.c
 	$(E) "CC(debug) $@"
-<<<<<<< HEAD
-#       GCC because clang does not seem to produce decent debug info (?)
-	$(Q)gcc -g3 -gdwarf-4 -fno-eliminate-unused-debug-types -gsplit-dwarf -c $<
-=======
 	$(Q)$(TARGET_CC) -g3 -fno-eliminate-unused-debug-types -gsplit-dwarf -c $<
->>>>>>> 9175f104
 
 include Makefile.dep
 
