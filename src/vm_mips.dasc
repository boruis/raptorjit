|// Low-level VM code for MIPS CPUs.
|// Bytecode interpreter, fast functions and helper functions.
<<<<<<< HEAD
|// Copyright (C) 2005-2015 Mike Pall. See Copyright Notice in luajit.h
|//
|// MIPS soft-float support contributed by Djordje Kovacevic and
|// Stefan Pejic from RT-RK.com, sponsored by Cisco Systems, Inc.
=======
|// Copyright (C) 2005-2016 Mike Pall. See Copyright Notice in luajit.h
>>>>>>> db1b399a
|
|.arch mips
|.section code_op, code_sub
|
|.actionlist build_actionlist
|.globals GLOB_
|.globalnames globnames
|.externnames extnames
|
|// Note: The ragged indentation of the instructions is intentional.
|//       The starting columns indicate data dependencies.
|
|//-----------------------------------------------------------------------
|
|// Fixed register assignments for the interpreter.
|// Don't use: r0 = 0, r26/r27 = reserved, r28 = gp, r29 = sp, r31 = ra
|
|.macro .FPU, a, b
|.if FPU
|  a, b
|.endif
|.endmacro
|
|// The following must be C callee-save (but BASE is often refetched).
|.define BASE,		r16	// Base of current Lua stack frame.
|.define KBASE,		r17	// Constants of current Lua function.
|.define PC,		r18	// Next PC.
|.define DISPATCH,	r19	// Opcode dispatch table.
|.define LREG,		r20	// Register holding lua_State (also in SAVE_L).
|.define MULTRES,	r21	// Size of multi-result: (nresults+1)*8.
|
|.define JGL,		r30	// On-trace: global_State + 32768.
|
|// Constants for type-comparisons, stores and conversions. C callee-save.
|.define TISNUM,	r22
|.define TISNIL,	r30
|.if FPU
|.define TOBIT,		f30	// 2^52 + 2^51.
|.endif
|
|// The following temporaries are not saved across C calls, except for RA.
|.define RA,		r23	// Callee-save.
|.define RB,		r8
|.define RC,		r9
|.define RD,		r10
|.define INS,		r11
|
|.define AT,		r1	// Assembler temporary.
|.define TMP0,		r12
|.define TMP1,		r13
|.define TMP2,		r14
|.define TMP3,		r15
|
|// Calling conventions.
|.define CFUNCADDR,	r25
|.define CARG1,		r4
|.define CARG2,		r5
|.define CARG3,		r6
|.define CARG4,		r7
|
|.define CRET1,		r2
|.define CRET2,		r3
|
|.if ENDIAN_LE
|.define SFRETLO,	CRET1
|.define SFRETHI,	CRET2
|.define SFARG1LO,	CARG1
|.define SFARG1HI,	CARG2
|.define SFARG2LO,	CARG3
|.define SFARG2HI,	CARG4
|.else
|.define SFRETLO,	CRET2
|.define SFRETHI,	CRET1
|.define SFARG1LO,	CARG2
|.define SFARG1HI,	CARG1
|.define SFARG2LO,	CARG4
|.define SFARG2HI,	CARG3
|.endif
|
|.if FPU
|.define FARG1,		f12
|.define FARG2,		f14
|
|.define FRET1,		f0
|.define FRET2,		f2
|.endif
|
|// Stack layout while in interpreter. Must match with lj_frame.h.
|.if FPU		// MIPS32 hard-float.
|
|.define CFRAME_SPACE,	112	// Delta for sp.
|
|.define SAVE_ERRF,	124(sp)	// 32 bit C frame info.
|.define SAVE_NRES,	120(sp)
|.define SAVE_CFRAME,	116(sp)
|.define SAVE_L,	112(sp)
|//----- 8 byte aligned, ^^^^ 16 byte register save area, owned by interpreter.
|.define SAVE_GPR_,	72	// .. 72+10*4: 32 bit GPR saves.
|.define SAVE_FPR_,	24	// .. 24+6*8: 64 bit FPR saves.
|
|.else			// MIPS32 soft-float
|
|.define CFRAME_SPACE,	64	// Delta for sp.
|
|.define SAVE_ERRF,	76(sp)	// 32 bit C frame info.
|.define SAVE_NRES,	72(sp)
|.define SAVE_CFRAME,	68(sp)
|.define SAVE_L,	64(sp)
|//----- 8 byte aligned, ^^^^ 16 byte register save area, owned by interpreter.
|.define SAVE_GPR_,	24	// .. 24+10*4: 32 bit GPR saves.
|
|.endif
|
|.define SAVE_PC,	20(sp)
|.define ARG5,		16(sp)
|.define CSAVE_4,	12(sp)
|.define CSAVE_3,	8(sp)
|.define CSAVE_2,	4(sp)
|.define CSAVE_1,	0(sp)
|//----- 8 byte aligned, ^^^^ 16 byte register save area, owned by callee.
|
|.define ARG5_OFS,	16
|.define SAVE_MULTRES,	ARG5
|
|//-----------------------------------------------------------------------
|
|.macro saveregs
|  addiu sp, sp, -CFRAME_SPACE
|  sw ra, SAVE_GPR_+9*4(sp)
|  sw r30, SAVE_GPR_+8*4(sp)
|   .FPU sdc1 f30, SAVE_FPR_+5*8(sp)
|  sw r23, SAVE_GPR_+7*4(sp)
|  sw r22, SAVE_GPR_+6*4(sp)
|   .FPU sdc1 f28, SAVE_FPR_+4*8(sp)
|  sw r21, SAVE_GPR_+5*4(sp)
|  sw r20, SAVE_GPR_+4*4(sp)
|   .FPU sdc1 f26, SAVE_FPR_+3*8(sp)
|  sw r19, SAVE_GPR_+3*4(sp)
|  sw r18, SAVE_GPR_+2*4(sp)
|   .FPU sdc1 f24, SAVE_FPR_+2*8(sp)
|  sw r17, SAVE_GPR_+1*4(sp)
|  sw r16, SAVE_GPR_+0*4(sp)
|   .FPU sdc1 f22, SAVE_FPR_+1*8(sp)
|   .FPU sdc1 f20, SAVE_FPR_+0*8(sp)
|.endmacro
|
|.macro restoreregs_ret
|  lw ra, SAVE_GPR_+9*4(sp)
|  lw r30, SAVE_GPR_+8*4(sp)
|   .FPU ldc1 f30, SAVE_FPR_+5*8(sp)
|  lw r23, SAVE_GPR_+7*4(sp)
|  lw r22, SAVE_GPR_+6*4(sp)
|   .FPU ldc1 f28, SAVE_FPR_+4*8(sp)
|  lw r21, SAVE_GPR_+5*4(sp)
|  lw r20, SAVE_GPR_+4*4(sp)
|   .FPU ldc1 f26, SAVE_FPR_+3*8(sp)
|  lw r19, SAVE_GPR_+3*4(sp)
|  lw r18, SAVE_GPR_+2*4(sp)
|   .FPU ldc1 f24, SAVE_FPR_+2*8(sp)
|  lw r17, SAVE_GPR_+1*4(sp)
|  lw r16, SAVE_GPR_+0*4(sp)
|   .FPU ldc1 f22, SAVE_FPR_+1*8(sp)
|   .FPU ldc1 f20, SAVE_FPR_+0*8(sp)
|  jr ra
|  addiu sp, sp, CFRAME_SPACE
|.endmacro
|
|// Type definitions. Some of these are only used for documentation.
|.type L,		lua_State,	LREG
|.type GL,		global_State
|.type TVALUE,		TValue
|.type GCOBJ,		GCobj
|.type STR,		GCstr
|.type TAB,		GCtab
|.type LFUNC,		GCfuncL
|.type CFUNC,		GCfuncC
|.type PROTO,		GCproto
|.type UPVAL,		GCupval
|.type NODE,		Node
|.type NARGS8,		int
|.type TRACE,		GCtrace
|.type SBUF,		SBuf
|
|//-----------------------------------------------------------------------
|
|// Trap for not-yet-implemented parts.
|.macro NYI; .long 0xf0f0f0f0; .endmacro
|
|// Macros to mark delay slots.
|.macro ., a; a; .endmacro
|.macro ., a,b; a,b; .endmacro
|.macro ., a,b,c; a,b,c; .endmacro
|
|//-----------------------------------------------------------------------
|
|// Endian-specific defines.
|.if ENDIAN_LE
|.define FRAME_PC,	-4
|.define FRAME_FUNC,	-8
|.define HI,		4
|.define LO,		0
|.define OFS_RD,	2
|.define OFS_RA,	1
|.define OFS_OP,	0
|.else
|.define FRAME_PC,	-8
|.define FRAME_FUNC,	-4
|.define HI,		0
|.define LO,		4
|.define OFS_RD,	0
|.define OFS_RA,	2
|.define OFS_OP,	3
|.endif
|
|// Instruction decode.
|.macro decode_OP1, dst, ins; andi dst, ins, 0xff; .endmacro
|.macro decode_OP4a, dst, ins; andi dst, ins, 0xff; .endmacro
|.macro decode_OP4b, dst; sll dst, dst, 2; .endmacro
|.macro decode_RC4a, dst, ins; srl dst, ins, 14; .endmacro
|.macro decode_RC4b, dst; andi dst, dst, 0x3fc; .endmacro
|.macro decode_RD4b, dst; sll dst, dst, 2; .endmacro
|.macro decode_RA8a, dst, ins; srl dst, ins, 5; .endmacro
|.macro decode_RA8b, dst; andi dst, dst, 0x7f8; .endmacro
|.macro decode_RB8a, dst, ins; srl dst, ins, 21; .endmacro
|.macro decode_RB8b, dst; andi dst, dst, 0x7f8; .endmacro
|.macro decode_RD8a, dst, ins; srl dst, ins, 16; .endmacro
|.macro decode_RD8b, dst; sll dst, dst, 3; .endmacro
|.macro decode_RDtoRC8, dst, src; andi dst, src, 0x7f8; .endmacro
|
|// Instruction fetch.
|.macro ins_NEXT1
|  lw INS, 0(PC)
|   addiu PC, PC, 4
|.endmacro
|// Instruction decode+dispatch.
|.macro ins_NEXT2
|  decode_OP4a TMP1, INS
|  decode_OP4b TMP1
|  addu TMP0, DISPATCH, TMP1
|   decode_RD8a RD, INS
|  lw AT, 0(TMP0)
|   decode_RA8a RA, INS
|   decode_RD8b RD
|  jr AT
|   decode_RA8b RA
|.endmacro
|.macro ins_NEXT
|  ins_NEXT1
|  ins_NEXT2
|.endmacro
|
|// Instruction footer.
|.if 1
|  // Replicated dispatch. Less unpredictable branches, but higher I-Cache use.
|  .define ins_next, ins_NEXT
|  .define ins_next_, ins_NEXT
|  .define ins_next1, ins_NEXT1
|  .define ins_next2, ins_NEXT2
|.else
|  // Common dispatch. Lower I-Cache use, only one (very) unpredictable branch.
|  // Affects only certain kinds of benchmarks (and only with -j off).
|  .macro ins_next
|    b ->ins_next
|  .endmacro
|  .macro ins_next1
|  .endmacro
|  .macro ins_next2
|    b ->ins_next
|  .endmacro
|  .macro ins_next_
|  ->ins_next:
|    ins_NEXT
|  .endmacro
|.endif
|
|// Call decode and dispatch.
|.macro ins_callt
|  // BASE = new base, RB = LFUNC/CFUNC, RC = nargs*8, FRAME_PC(BASE) = PC
|  lw PC, LFUNC:RB->pc
|  lw INS, 0(PC)
|   addiu PC, PC, 4
|  decode_OP4a TMP1, INS
|   decode_RA8a RA, INS
|  decode_OP4b TMP1
|   decode_RA8b RA
|  addu TMP0, DISPATCH, TMP1
|  lw TMP0, 0(TMP0)
|  jr TMP0
|   addu RA, RA, BASE
|.endmacro
|
|.macro ins_call
|  // BASE = new base, RB = LFUNC/CFUNC, RC = nargs*8, PC = caller PC
|  sw PC, FRAME_PC(BASE)
|  ins_callt
|.endmacro
|
|//-----------------------------------------------------------------------
|
|.macro branch_RD
|  srl TMP0, RD, 1
|  lui AT, (-(BCBIAS_J*4 >> 16) & 65535)
|  addu TMP0, TMP0, AT
|  addu PC, PC, TMP0
|.endmacro
|
|// Assumes DISPATCH is relative to GL.
#define DISPATCH_GL(field)	(GG_DISP2G + (int)offsetof(global_State, field))
#define DISPATCH_J(field)	(GG_DISP2J + (int)offsetof(jit_State, field))
#define GG_DISP2GOT		(GG_OFS(got) - GG_OFS(dispatch))
#define DISPATCH_GOT(name)	(GG_DISP2GOT + 4*LJ_GOT_##name)
|
#define PC2PROTO(field)  ((int)offsetof(GCproto, field)-(int)sizeof(GCproto))
|
|.macro load_got, func
|  lw CFUNCADDR, DISPATCH_GOT(func)(DISPATCH)
|.endmacro
|// Much faster. Sadly, there's no easy way to force the required code layout.
|// .macro call_intern, func; bal extern func; .endmacro
|.macro call_intern, func; jalr CFUNCADDR; .endmacro
|.macro call_extern; jalr CFUNCADDR; .endmacro
|.macro jmp_extern; jr CFUNCADDR; .endmacro
|
|.macro hotcheck, delta, target
|  srl TMP1, PC, 1
|  andi TMP1, TMP1, 126
|  addu TMP1, TMP1, DISPATCH
|  lhu TMP2, GG_DISP2HOT(TMP1)
|  addiu TMP2, TMP2, -delta
|  bltz TMP2, target
|.  sh TMP2, GG_DISP2HOT(TMP1)
|.endmacro
|
|.macro hotloop
|  hotcheck HOTCOUNT_LOOP, ->vm_hotloop
|.endmacro
|
|.macro hotcall
|  hotcheck HOTCOUNT_CALL, ->vm_hotcall
|.endmacro
|
|// Set current VM state. Uses TMP0.
|.macro li_vmstate, st; li TMP0, ~LJ_VMST_..st; .endmacro
|.macro st_vmstate; sw TMP0, DISPATCH_GL(vmstate)(DISPATCH); .endmacro
|
|// Move table write barrier back. Overwrites mark and tmp.
|.macro barrierback, tab, mark, tmp, target
|  lw tmp, DISPATCH_GL(gc.grayagain)(DISPATCH)
|   andi mark, mark, ~LJ_GC_BLACK & 255		// black2gray(tab)
|  sw tab, DISPATCH_GL(gc.grayagain)(DISPATCH)
|   sb mark, tab->marked
|  b target
|.  sw tmp, tab->gclist
|.endmacro
|
|//-----------------------------------------------------------------------

/* Generate subroutines used by opcodes and other parts of the VM. */
/* The .code_sub section should be last to help static branch prediction. */
static void build_subroutines(BuildCtx *ctx)
{
  |.code_sub
  |
  |//-----------------------------------------------------------------------
  |//-- Return handling ----------------------------------------------------
  |//-----------------------------------------------------------------------
  |
  |->vm_returnp:
  |  // See vm_return. Also: TMP2 = previous base.
  |  andi AT, PC, FRAME_P
  |  beqz AT, ->cont_dispatch
  |.  li TMP1, LJ_TTRUE
  |
  |  // Return from pcall or xpcall fast func.
  |  lw PC, FRAME_PC(TMP2)		// Fetch PC of previous frame.
  |  move BASE, TMP2			// Restore caller base.
  |  // Prepending may overwrite the pcall frame, so do it at the end.
  |   sw TMP1, FRAME_PC(RA)		// Prepend true to results.
  |   addiu RA, RA, -8
  |
  |->vm_returnc:
  |   addiu RD, RD, 8			// RD = (nresults+1)*8.
  |  andi TMP0, PC, FRAME_TYPE
  |   beqz RD, ->vm_unwind_c_eh
  |.   li CRET1, LUA_YIELD
  |  beqz TMP0, ->BC_RET_Z		// Handle regular return to Lua.
  |.  move MULTRES, RD
  |
  |->vm_return:
  |  // BASE = base, RA = resultptr, RD/MULTRES = (nresults+1)*8, PC = return
  |  // TMP0 = PC & FRAME_TYPE
  |   li TMP2, -8
  |  xori AT, TMP0, FRAME_C
  |   and TMP2, PC, TMP2
  |  bnez AT, ->vm_returnp
  |   subu TMP2, BASE, TMP2		// TMP2 = previous base.
  |
  |  addiu TMP1, RD, -8
  |   sw TMP2, L->base
  |    li_vmstate C
  |   lw TMP2, SAVE_NRES
  |   addiu BASE, BASE, -8
  |    st_vmstate
  |  beqz TMP1, >2
  |.   sll TMP2, TMP2, 3
  |1:
  |  addiu TMP1, TMP1, -8
  |   lw SFRETHI, HI(RA)
  |    lw SFRETLO, LO(RA)
  |    addiu RA, RA, 8
  |   sw SFRETHI, HI(BASE)
  |    sw SFRETLO, LO(BASE)
  |  bnez TMP1, <1
  |.  addiu BASE, BASE, 8
  |
  |2:
  |  bne TMP2, RD, >6
  |3:
  |.  sw BASE, L->top			// Store new top.
  |
  |->vm_leave_cp:
  |  lw TMP0, SAVE_CFRAME		// Restore previous C frame.
  |   move CRET1, r0			// Ok return status for vm_pcall.
  |  sw TMP0, L->cframe
  |
  |->vm_leave_unw:
  |  restoreregs_ret
  |
  |6:
  |  lw TMP1, L->maxstack
  |  slt AT, TMP2, RD
  |  bnez AT, >7			// Less results wanted?
  |  // More results wanted. Check stack size and fill up results with nil.
  |.  slt AT, BASE, TMP1
  |  beqz AT, >8
  |.  nop
  |  sw TISNIL, HI(BASE)
  |  addiu RD, RD, 8
  |  b <2
  |.  addiu BASE, BASE, 8
  |
  |7:  // Less results wanted.
  |  subu TMP0, RD, TMP2
  |  subu TMP0, BASE, TMP0		// Either keep top or shrink it.
  |  b <3
  |.  movn BASE, TMP0, TMP2		// LUA_MULTRET+1 case?
  |
  |8:  // Corner case: need to grow stack for filling up results.
  |  // This can happen if:
  |  // - A C function grows the stack (a lot).
  |  // - The GC shrinks the stack in between.
  |  // - A return back from a lua_call() with (high) nresults adjustment.
  |  load_got lj_state_growstack
  |   move MULTRES, RD
  |  srl CARG2, TMP2, 3
  |  call_intern lj_state_growstack	// (lua_State *L, int n)
  |.  move CARG1, L
  |    lw TMP2, SAVE_NRES
  |  lw BASE, L->top			// Need the (realloced) L->top in BASE.
  |   move RD, MULTRES
  |  b <2
  |.   sll TMP2, TMP2, 3
  |
  |->vm_unwind_c:			// Unwind C stack, return from vm_pcall.
  |  // (void *cframe, int errcode)
  |  move sp, CARG1
  |  move CRET1, CARG2
  |->vm_unwind_c_eh:			// Landing pad for external unwinder.
  |  lw L, SAVE_L
  |   li TMP0, ~LJ_VMST_C
  |  lw GL:TMP1, L->glref
  |  b ->vm_leave_unw
  |.  sw TMP0, GL:TMP1->vmstate
  |
  |->vm_unwind_ff:			// Unwind C stack, return from ff pcall.
  |  // (void *cframe)
  |  li AT, -4
  |  and sp, CARG1, AT
  |->vm_unwind_ff_eh:			// Landing pad for external unwinder.
  |  lw L, SAVE_L
  |     .FPU lui TMP3, 0x59c0		// TOBIT = 2^52 + 2^51 (float).
  |     li TISNUM, LJ_TISNUM		// Setup type comparison constants.
  |     li TISNIL, LJ_TNIL
  |  lw BASE, L->base
  |   lw DISPATCH, L->glref		// Setup pointer to dispatch table.
  |     .FPU mtc1 TMP3, TOBIT
  |  li TMP1, LJ_TFALSE
  |    li_vmstate INTERP
  |  lw PC, FRAME_PC(BASE)		// Fetch PC of previous frame.
  |     .FPU cvt.d.s TOBIT, TOBIT
  |  addiu RA, BASE, -8			// Results start at BASE-8.
  |   addiu DISPATCH, DISPATCH, GG_G2DISP
  |  sw TMP1, HI(RA)			// Prepend false to error message.
  |    st_vmstate
  |  b ->vm_returnc
  |.  li RD, 16				// 2 results: false + error message.
  |
  |//-----------------------------------------------------------------------
  |//-- Grow stack for calls -----------------------------------------------
  |//-----------------------------------------------------------------------
  |
  |->vm_growstack_c:			// Grow stack for C function.
  |  b >2
  |.  li CARG2, LUA_MINSTACK
  |
  |->vm_growstack_l:			// Grow stack for Lua function.
  |  // BASE = new base, RA = BASE+framesize*8, RC = nargs*8, PC = first PC
  |  addu RC, BASE, RC
  |   subu RA, RA, BASE
  |  sw BASE, L->base
  |   addiu PC, PC, 4			// Must point after first instruction.
  |  sw RC, L->top
  |   srl CARG2, RA, 3
  |2:
  |  // L->base = new base, L->top = top
  |  load_got lj_state_growstack
  |   sw PC, SAVE_PC
  |  call_intern lj_state_growstack	// (lua_State *L, int n)
  |.  move CARG1, L
  |  lw BASE, L->base
  |  lw RC, L->top
  |  lw LFUNC:RB, FRAME_FUNC(BASE)
  |  subu RC, RC, BASE
  |  // BASE = new base, RB = LFUNC/CFUNC, RC = nargs*8, FRAME_PC(BASE) = PC
  |  ins_callt				// Just retry the call.
  |
  |//-----------------------------------------------------------------------
  |//-- Entry points into the assembler VM ---------------------------------
  |//-----------------------------------------------------------------------
  |
  |->vm_resume:				// Setup C frame and resume thread.
  |  // (lua_State *L, TValue *base, int nres1 = 0, ptrdiff_t ef = 0)
  |  saveregs
  |  move L, CARG1
  |    lw DISPATCH, L->glref		// Setup pointer to dispatch table.
  |  move BASE, CARG2
  |    lbu TMP1, L->status
  |   sw L, SAVE_L
  |  li PC, FRAME_CP
  |  addiu TMP0, sp, CFRAME_RESUME
  |    addiu DISPATCH, DISPATCH, GG_G2DISP
  |   sw r0, SAVE_NRES
  |   sw r0, SAVE_ERRF
  |   sw CARG1, SAVE_PC		// Any value outside of bytecode is ok.
  |   sw r0, SAVE_CFRAME
  |    beqz TMP1, >3
  |. sw TMP0, L->cframe
  |
  |  // Resume after yield (like a return).
  |  sw L, DISPATCH_GL(cur_L)(DISPATCH)
  |  move RA, BASE
  |   lw BASE, L->base
  |     li TISNUM, LJ_TISNUM		// Setup type comparison constants.
  |   lw TMP1, L->top
  |  lw PC, FRAME_PC(BASE)
  |     .FPU  lui TMP3, 0x59c0		// TOBIT = 2^52 + 2^51 (float).
  |   subu RD, TMP1, BASE
  |     .FPU  mtc1 TMP3, TOBIT
  |    sb r0, L->status
  |     .FPU  cvt.d.s TOBIT, TOBIT
  |    li_vmstate INTERP
  |   addiu RD, RD, 8
  |    st_vmstate
  |   move MULTRES, RD
  |  andi TMP0, PC, FRAME_TYPE
  |  beqz TMP0, ->BC_RET_Z
  |.    li TISNIL, LJ_TNIL
  |  b ->vm_return
  |.  nop
  |
  |->vm_pcall:				// Setup protected C frame and enter VM.
  |  // (lua_State *L, TValue *base, int nres1, ptrdiff_t ef)
  |  saveregs
  |  sw CARG4, SAVE_ERRF
  |  b >1
  |.  li PC, FRAME_CP
  |
  |->vm_call:				// Setup C frame and enter VM.
  |  // (lua_State *L, TValue *base, int nres1)
  |  saveregs
  |  li PC, FRAME_C
  |
  |1:  // Entry point for vm_pcall above (PC = ftype).
  |  lw TMP1, L:CARG1->cframe
  |    move L, CARG1
  |   sw CARG3, SAVE_NRES
  |    lw DISPATCH, L->glref		// Setup pointer to dispatch table.
  |   sw CARG1, SAVE_L
  |     move BASE, CARG2
  |    addiu DISPATCH, DISPATCH, GG_G2DISP
  |   sw CARG1, SAVE_PC		// Any value outside of bytecode is ok.
  |  sw TMP1, SAVE_CFRAME
  |  sw sp, L->cframe			// Add our C frame to cframe chain.
  |
  |3:  // Entry point for vm_cpcall/vm_resume (BASE = base, PC = ftype).
  |  sw L, DISPATCH_GL(cur_L)(DISPATCH)
  |  lw TMP2, L->base			// TMP2 = old base (used in vmeta_call).
  |     li TISNUM, LJ_TISNUM		// Setup type comparison constants.
  |     .FPU lui TMP3, 0x59c0		// TOBIT = 2^52 + 2^51 (float).
  |   lw TMP1, L->top
  |     .FPU mtc1 TMP3, TOBIT
  |  addu PC, PC, BASE
  |   subu NARGS8:RC, TMP1, BASE
  |  subu PC, PC, TMP2			// PC = frame delta + frame type
  |     .FPU cvt.d.s TOBIT, TOBIT
  |    li_vmstate INTERP
  |     li TISNIL, LJ_TNIL
  |    st_vmstate
  |
  |->vm_call_dispatch:
  |  // TMP2 = old base, BASE = new base, RC = nargs*8, PC = caller PC
  |  lw TMP0, FRAME_PC(BASE)
  |  li AT, LJ_TFUNC
  |  bne TMP0, AT, ->vmeta_call
  |.  lw LFUNC:RB, FRAME_FUNC(BASE)
  |
  |->vm_call_dispatch_f:
  |  ins_call
  |  // BASE = new base, RB = func, RC = nargs*8, PC = caller PC
  |
  |->vm_cpcall:				// Setup protected C frame, call C.
  |  // (lua_State *L, lua_CFunction func, void *ud, lua_CPFunction cp)
  |  saveregs
  |  move L, CARG1
  |   lw TMP0, L:CARG1->stack
  |  sw CARG1, SAVE_L
  |   lw TMP1, L->top
  |     lw DISPATCH, L->glref		// Setup pointer to dispatch table.
  |  sw CARG1, SAVE_PC			// Any value outside of bytecode is ok.
  |   subu TMP0, TMP0, TMP1		// Compute -savestack(L, L->top).
  |    lw TMP1, L->cframe
  |     addiu DISPATCH, DISPATCH, GG_G2DISP
  |   sw TMP0, SAVE_NRES		// Neg. delta means cframe w/o frame.
  |  sw r0, SAVE_ERRF			// No error function.
  |    sw TMP1, SAVE_CFRAME
  |    sw sp, L->cframe			// Add our C frame to cframe chain.
  |     sw L, DISPATCH_GL(cur_L)(DISPATCH)
  |  jalr CARG4			// (lua_State *L, lua_CFunction func, void *ud)
  |.  move CFUNCADDR, CARG4
  |  move BASE, CRET1
  |  bnez CRET1, <3			// Else continue with the call.
  |.  li PC, FRAME_CP
  |  b ->vm_leave_cp			// No base? Just remove C frame.
  |.  nop
  |
  |//-----------------------------------------------------------------------
  |//-- Metamethod handling ------------------------------------------------
  |//-----------------------------------------------------------------------
  |
  |// The lj_meta_* functions (except for lj_meta_cat) don't reallocate the
  |// stack, so BASE doesn't need to be reloaded across these calls.
  |
  |//-- Continuation dispatch ----------------------------------------------
  |
  |->cont_dispatch:
  |  // BASE = meta base, RA = resultptr, RD = (nresults+1)*8
  |  lw TMP0, -16+LO(BASE)		// Continuation.
  |   move RB, BASE
  |   move BASE, TMP2			// Restore caller BASE.
  |    lw LFUNC:TMP1, FRAME_FUNC(TMP2)
  |.if FFI
  |  sltiu AT, TMP0, 2
  |.endif
  |     lw PC, -16+HI(RB)		// Restore PC from [cont|PC].
  |   addu TMP2, RA, RD
  |    lw TMP1, LFUNC:TMP1->pc
  |.if FFI
  |  bnez AT, >1
  |.endif
  |.  sw TISNIL, -8+HI(TMP2)		// Ensure one valid arg.
  |  // BASE = base, RA = resultptr, RB = meta base
  |  jr TMP0				// Jump to continuation.
  |.  lw KBASE, PC2PROTO(k)(TMP1)
  |
  |.if FFI
  |1:
  |  bnez TMP0, ->cont_ffi_callback	// cont = 1: return from FFI callback.
  |  // cont = 0: tailcall from C function.
  |.  addiu TMP1, RB, -16
  |  b ->vm_call_tail
  |.  subu RC, TMP1, BASE
  |.endif
  |
  |->cont_cat:				// RA = resultptr, RB = meta base
  |  lw INS, -4(PC)
  |   addiu CARG2, RB, -16
  |  lw SFRETHI, HI(RA)
  |    lw SFRETLO, LO(RA)
  |  decode_RB8a MULTRES, INS
  |   decode_RA8a RA, INS
  |  decode_RB8b MULTRES
  |   decode_RA8b RA
  |  addu TMP1, BASE, MULTRES
  |   sw BASE, L->base
  |   subu CARG3, CARG2, TMP1
  |  sw SFRETHI, HI(CARG2)
  |  bne TMP1, CARG2, ->BC_CAT_Z
  |.  sw SFRETLO, LO(CARG2)
  |  addu RA, BASE, RA
  |  sw SFRETHI, HI(RA)
  |  b ->cont_nop
  |.  sw SFRETLO, LO(RA)
  |
  |//-- Table indexing metamethods -----------------------------------------
  |
  |->vmeta_tgets1:
  |  addiu CARG3, DISPATCH, DISPATCH_GL(tmptv)
  |  li TMP0, LJ_TSTR
  |  sw STR:RC, LO(CARG3)
  |  b >1
  |.  sw TMP0, HI(CARG3)
  |
  |->vmeta_tgets:
  |  addiu CARG2, DISPATCH, DISPATCH_GL(tmptv)
  |  li TMP0, LJ_TTAB
  |  sw TAB:RB, LO(CARG2)
  |   addiu CARG3, DISPATCH, DISPATCH_GL(tmptv2)
  |  sw TMP0, HI(CARG2)
  |   li TMP1, LJ_TSTR
  |   sw STR:RC, LO(CARG3)
  |  b >1
  |.  sw TMP1, HI(CARG3)
  |
  |->vmeta_tgetb:			// TMP0 = index
  |  addiu CARG3, DISPATCH, DISPATCH_GL(tmptv)
  |  sw TMP0, LO(CARG3)
  |  sw TISNUM, HI(CARG3)
  |
  |->vmeta_tgetv:
  |1:
  |  load_got lj_meta_tget
  |  sw BASE, L->base
  |  sw PC, SAVE_PC
  |  call_intern lj_meta_tget		// (lua_State *L, TValue *o, TValue *k)
  |.  move CARG1, L
  |  // Returns TValue * (finished) or NULL (metamethod).
  |  beqz CRET1, >3
  |.  addiu TMP1, BASE, -FRAME_CONT
  |  lw SFARG1HI, HI(CRET1)
  |   lw SFARG2HI, LO(CRET1)
  |  ins_next1
  |  sw SFARG1HI, HI(RA)
  |   sw SFARG2HI, LO(RA)
  |  ins_next2
  |
  |3:  // Call __index metamethod.
  |  // BASE = base, L->top = new base, stack = cont/func/t/k
  |  lw BASE, L->top
  |  sw PC, -16+HI(BASE)		// [cont|PC]
  |   subu PC, BASE, TMP1
  |  lw LFUNC:RB, FRAME_FUNC(BASE)	// Guaranteed to be a function here.
  |  b ->vm_call_dispatch_f
  |.  li NARGS8:RC, 16			// 2 args for func(t, k).
  |
  |->vmeta_tgetr:
  |  load_got lj_tab_getinth
  |  call_intern lj_tab_getinth		// (GCtab *t, int32_t key)
  |.  nop
  |  // Returns cTValue * or NULL.
  |  beqz CRET1, ->BC_TGETR_Z
  |.  move SFARG2HI, TISNIL
  |  lw SFARG2HI, HI(CRET1)
  |  b ->BC_TGETR_Z
  |.  lw SFARG2LO, LO(CRET1)
  |
  |//-----------------------------------------------------------------------
  |
  |->vmeta_tsets1:
  |  addiu CARG3, DISPATCH, DISPATCH_GL(tmptv)
  |  li TMP0, LJ_TSTR
  |  sw STR:RC, LO(CARG3)
  |  b >1
  |.  sw TMP0, HI(CARG3)
  |
  |->vmeta_tsets:
  |  addiu CARG2, DISPATCH, DISPATCH_GL(tmptv)
  |  li TMP0, LJ_TTAB
  |  sw TAB:RB, LO(CARG2)
  |   addiu CARG3, DISPATCH, DISPATCH_GL(tmptv2)
  |  sw TMP0, HI(CARG2)
  |   li TMP1, LJ_TSTR
  |   sw STR:RC, LO(CARG3)
  |  b >1
  |.  sw TMP1, HI(CARG3)
  |
  |->vmeta_tsetb:			// TMP0 = index
  |  addiu CARG3, DISPATCH, DISPATCH_GL(tmptv)
  |  sw TMP0, LO(CARG3)
  |  sw TISNUM, HI(CARG3)
  |
  |->vmeta_tsetv:
  |1:
  |  load_got lj_meta_tset
  |  sw BASE, L->base
  |  sw PC, SAVE_PC
  |  call_intern lj_meta_tset		// (lua_State *L, TValue *o, TValue *k)
  |.  move CARG1, L
  |  // Returns TValue * (finished) or NULL (metamethod).
  |  lw SFARG1HI, HI(RA)
  |  beqz CRET1, >3
  |.  lw SFARG1LO, LO(RA)
  |  // NOBARRIER: lj_meta_tset ensures the table is not black.
  |  ins_next1
  |  sw SFARG1HI, HI(CRET1)
  |   sw SFARG1LO, LO(CRET1)
  |  ins_next2
  |
  |3:  // Call __newindex metamethod.
  |  // BASE = base, L->top = new base, stack = cont/func/t/k/(v)
  |  addiu TMP1, BASE, -FRAME_CONT
  |  lw BASE, L->top
  |  sw PC, -16+HI(BASE)		// [cont|PC]
  |   subu PC, BASE, TMP1
  |  lw LFUNC:RB, FRAME_FUNC(BASE)	// Guaranteed to be a function here.
  |  sw SFARG1HI, 16+HI(BASE)		// Copy value to third argument.
  |   sw SFARG1LO, 16+LO(BASE)
  |  b ->vm_call_dispatch_f
  |.  li NARGS8:RC, 24			// 3 args for func(t, k, v)
  |
  |->vmeta_tsetr:
  |  load_got lj_tab_setinth
  |  sw BASE, L->base
  |  sw PC, SAVE_PC
  |  call_intern lj_tab_setinth  // (lua_State *L, GCtab *t, int32_t key)
  |.  move CARG1, L
  |  // Returns TValue *.
  |  b ->BC_TSETR_Z
  |.  nop
  |
  |//-- Comparison metamethods ---------------------------------------------
  |
  |->vmeta_comp:
  |  // RA/RD point to o1/o2.
  |  move CARG2, RA
  |  move CARG3, RD
  |  load_got lj_meta_comp
  |  addiu PC, PC, -4
  |  sw BASE, L->base
  |  sw PC, SAVE_PC
  |  decode_OP1 CARG4, INS
  |  call_intern lj_meta_comp	// (lua_State *L, TValue *o1, *o2, int op)
  |.  move CARG1, L
  |  // Returns 0/1 or TValue * (metamethod).
  |3:
  |  sltiu AT, CRET1, 2
  |  beqz AT, ->vmeta_binop
  |   negu TMP2, CRET1
  |4:
  |  lhu RD, OFS_RD(PC)
  |   addiu PC, PC, 4
  |   lui TMP1, (-(BCBIAS_J*4 >> 16) & 65535)
  |  sll RD, RD, 2
  |  addu RD, RD, TMP1
  |  and RD, RD, TMP2
  |  addu PC, PC, RD
  |->cont_nop:
  |  ins_next
  |
  |->cont_ra:				// RA = resultptr
  |  lbu TMP1, -4+OFS_RA(PC)
  |   lw SFRETHI, HI(RA)
  |    lw SFRETLO, LO(RA)
  |  sll TMP1, TMP1, 3
  |  addu TMP1, BASE, TMP1
  |   sw SFRETHI, HI(TMP1)
  |  b ->cont_nop
  |.   sw SFRETLO, LO(TMP1)
  |
  |->cont_condt:			// RA = resultptr
  |  lw TMP0, HI(RA)
  |  sltiu AT, TMP0, LJ_TISTRUECOND
  |  b <4
  |.  negu TMP2, AT			// Branch if result is true.
  |
  |->cont_condf:			// RA = resultptr
  |  lw TMP0, HI(RA)
  |  sltiu AT, TMP0, LJ_TISTRUECOND
  |  b <4
  |.  addiu TMP2, AT, -1		// Branch if result is false.
  |
  |->vmeta_equal:
  |  // SFARG1LO/SFARG2LO point to o1/o2. TMP0 is set to 0/1.
  |  load_got lj_meta_equal
  |   move CARG2, SFARG1LO
  |   move CARG3, SFARG2LO
  |   move CARG4, TMP0
  |  addiu PC, PC, -4
  |   sw BASE, L->base
  |   sw PC, SAVE_PC
  |  call_intern lj_meta_equal  // (lua_State *L, GCobj *o1, *o2, int ne)
  |.  move CARG1, L
  |  // Returns 0/1 or TValue * (metamethod).
  |  b <3
  |.  nop
  |
  |->vmeta_equal_cd:
  |.if FFI
  |  load_got lj_meta_equal_cd
  |  move CARG2, INS
  |  addiu PC, PC, -4
  |   sw BASE, L->base
  |   sw PC, SAVE_PC
  |  call_intern lj_meta_equal_cd	// (lua_State *L, BCIns op)
  |.  move CARG1, L
  |  // Returns 0/1 or TValue * (metamethod).
  |  b <3
  |.  nop
  |.endif
  |
  |->vmeta_istype:
  |  load_got lj_meta_istype
  |  addiu PC, PC, -4
  |   sw BASE, L->base
  |   srl CARG2, RA, 3
  |   srl CARG3, RD, 3
  |  sw PC, SAVE_PC
  |  call_intern lj_meta_istype  // (lua_State *L, BCReg ra, BCReg tp)
  |.  move CARG1, L
  |  b ->cont_nop
  |.  nop
  |
  |//-- Arithmetic metamethods ---------------------------------------------
  |
  |->vmeta_unm:
  |  move RC, RB
  |
  |->vmeta_arith:
  |  load_got lj_meta_arith
  |  decode_OP1 TMP0, INS
  |   sw BASE, L->base
  |  move CARG2, RA
  |   sw PC, SAVE_PC
  |  move CARG3, RB
  |  move CARG4, RC
  |  sw TMP0, ARG5
  |  call_intern lj_meta_arith  // (lua_State *L, TValue *ra,*rb,*rc, BCReg op)
  |.  move CARG1, L
  |  // Returns NULL (finished) or TValue * (metamethod).
  |  beqz CRET1, ->cont_nop
  |.  nop
  |
  |  // Call metamethod for binary op.
  |->vmeta_binop:
  |  // BASE = old base, CRET1 = new base, stack = cont/func/o1/o2
  |  subu TMP1, CRET1, BASE
  |   sw PC, -16+HI(CRET1)		// [cont|PC]
  |   move TMP2, BASE
  |  addiu PC, TMP1, FRAME_CONT
  |   move BASE, CRET1
  |  b ->vm_call_dispatch
  |.  li NARGS8:RC, 16			// 2 args for func(o1, o2).
  |
  |->vmeta_len:
  |  // CARG2 already set by BC_LEN.
#if LJ_52
  |  move MULTRES, CARG1
#endif
  |  load_got lj_meta_len
  |   sw BASE, L->base
  |   sw PC, SAVE_PC
  |  call_intern lj_meta_len		// (lua_State *L, TValue *o)
  |.  move CARG1, L
  |  // Returns NULL (retry) or TValue * (metamethod base).
#if LJ_52
  |  bnez CRET1, ->vmeta_binop		// Binop call for compatibility.
  |.  nop
  |  b ->BC_LEN_Z
  |.  move CARG1, MULTRES
#else
  |  b ->vmeta_binop			// Binop call for compatibility.
  |.  nop
#endif
  |
  |//-- Call metamethod ----------------------------------------------------
  |
  |->vmeta_call:			// Resolve and call __call metamethod.
  |  // TMP2 = old base, BASE = new base, RC = nargs*8
  |  load_got lj_meta_call
  |   sw TMP2, L->base			// This is the callers base!
  |  addiu CARG2, BASE, -8
  |   sw PC, SAVE_PC
  |  addu CARG3, BASE, RC
  |   move MULTRES, NARGS8:RC
  |  call_intern lj_meta_call	// (lua_State *L, TValue *func, TValue *top)
  |.  move CARG1, L
  |  lw LFUNC:RB, FRAME_FUNC(BASE)	// Guaranteed to be a function here.
  |   addiu NARGS8:RC, MULTRES, 8	// Got one more argument now.
  |  ins_call
  |
  |->vmeta_callt:			// Resolve __call for BC_CALLT.
  |  // BASE = old base, RA = new base, RC = nargs*8
  |  load_got lj_meta_call
  |   sw BASE, L->base
  |  addiu CARG2, RA, -8
  |   sw PC, SAVE_PC
  |  addu CARG3, RA, RC
  |   move MULTRES, NARGS8:RC
  |  call_intern lj_meta_call	// (lua_State *L, TValue *func, TValue *top)
  |.  move CARG1, L
  |  lw TMP1, FRAME_PC(BASE)
  |   lw LFUNC:RB, FRAME_FUNC(RA)	// Guaranteed to be a function here.
  |  b ->BC_CALLT_Z
  |.  addiu NARGS8:RC, MULTRES, 8	// Got one more argument now.
  |
  |//-- Argument coercion for 'for' statement ------------------------------
  |
  |->vmeta_for:
  |  load_got lj_meta_for
  |   sw BASE, L->base
  |  move CARG2, RA
  |   sw PC, SAVE_PC
  |  move MULTRES, INS
  |  call_intern lj_meta_for	// (lua_State *L, TValue *base)
  |.  move CARG1, L
  |.if JIT
  |  decode_OP1 TMP0, MULTRES
  |  li AT, BC_JFORI
  |.endif
  |  decode_RA8a RA, MULTRES
  |   decode_RD8a RD, MULTRES
  |  decode_RA8b RA
  |.if JIT
  |  beq TMP0, AT, =>BC_JFORI
  |.  decode_RD8b RD
  |  b =>BC_FORI
  |.  nop
  |.else
  |  b =>BC_FORI
  |.  decode_RD8b RD
  |.endif
  |
  |//-----------------------------------------------------------------------
  |//-- Fast functions -----------------------------------------------------
  |//-----------------------------------------------------------------------
  |
  |.macro .ffunc, name
  |->ff_ .. name:
  |.endmacro
  |
  |.macro .ffunc_1, name
  |->ff_ .. name:
  |  lw SFARG1HI, HI(BASE)
  |  beqz NARGS8:RC, ->fff_fallback
  |.  lw SFARG1LO, LO(BASE)
  |.endmacro
  |
  |.macro .ffunc_2, name
  |->ff_ .. name:
  |  sltiu AT, NARGS8:RC, 16
  |   lw SFARG1HI, HI(BASE)
  |  bnez AT, ->fff_fallback
  |.   lw SFARG2HI, 8+HI(BASE)
  |   lw SFARG1LO, LO(BASE)
  |    lw SFARG2LO, 8+LO(BASE)
  |.endmacro
  |
  |.macro .ffunc_n, name	// Caveat: has delay slot!
  |->ff_ .. name:
  |  lw SFARG1HI, HI(BASE)
  |.if FPU
  |   ldc1 FARG1, 0(BASE)
  |.else
  |   lw SFARG1LO, LO(BASE)
  |.endif
  |  beqz NARGS8:RC, ->fff_fallback
  |.  sltiu AT, SFARG1HI, LJ_TISNUM
  |  beqz AT, ->fff_fallback
  |.endmacro
  |
  |.macro .ffunc_nn, name	// Caveat: has delay slot!
  |->ff_ .. name:
  |  sltiu AT, NARGS8:RC, 16
  |   lw SFARG1HI, HI(BASE)
  |  bnez AT, ->fff_fallback
  |.  lw SFARG2HI, 8+HI(BASE)
  |  sltiu TMP0, SFARG1HI, LJ_TISNUM
  |.if FPU
  |   ldc1 FARG1, 0(BASE)
  |.else
  |   lw SFARG1LO, LO(BASE)
  |.endif
  |  sltiu TMP1, SFARG2HI, LJ_TISNUM
  |.if FPU
  |   ldc1 FARG2, 8(BASE)
  |.else
  |   lw SFARG2LO, 8+LO(BASE)
  |.endif
  |  and TMP0, TMP0, TMP1
  |  beqz TMP0, ->fff_fallback
  |.endmacro
  |
  |// Inlined GC threshold check. Caveat: uses TMP0 and TMP1 and has delay slot!
  |.macro ffgccheck
  |  lw TMP0, DISPATCH_GL(gc.total)(DISPATCH)
  |  lw TMP1, DISPATCH_GL(gc.threshold)(DISPATCH)
  |  subu AT, TMP0, TMP1
  |  bgezal AT, ->fff_gcstep
  |.endmacro
  |
  |//-- Base library: checks -----------------------------------------------
  |
  |.ffunc_1 assert
  |  sltiu AT, SFARG1HI, LJ_TISTRUECOND
  |  beqz AT, ->fff_fallback
  |.  addiu RA, BASE, -8
  |  lw PC, FRAME_PC(BASE)
  |  addiu RD, NARGS8:RC, 8		// Compute (nresults+1)*8.
  |  addu TMP2, RA, NARGS8:RC
  |   sw SFARG1HI, HI(RA)
  |  addiu TMP1, BASE, 8
  |  beq BASE, TMP2, ->fff_res		// Done if exactly 1 argument.
  |.  sw SFARG1LO, LO(RA)
  |1:
  |  lw SFRETHI, HI(TMP1)
  |   lw SFRETLO, LO(TMP1)
  |  sw SFRETHI, -8+HI(TMP1)
  |   sw SFRETLO, -8+LO(TMP1)
  |  bne TMP1, TMP2, <1
  |.  addiu TMP1, TMP1, 8
  |  b ->fff_res
  |.  nop
  |
  |.ffunc type
  |  lw SFARG1HI, HI(BASE)
  |  beqz NARGS8:RC, ->fff_fallback
  |.  sltiu TMP0, SFARG1HI, LJ_TISNUM
  |  movn SFARG1HI, TISNUM, TMP0
  |  not TMP1, SFARG1HI
  |  sll TMP1, TMP1, 3
  |  addu TMP1, CFUNC:RB, TMP1
  |  lw SFARG1HI, CFUNC:TMP1->upvalue[0].u32.hi
  |  b ->fff_restv
  |.  lw SFARG1LO, CFUNC:TMP1->upvalue[0].u32.lo
  |
  |//-- Base library: getters and setters ---------------------------------
  |
  |.ffunc_1 getmetatable
  |  li AT, LJ_TTAB
  |  bne SFARG1HI, AT, >6
  |.  li AT, LJ_TUDATA
  |1:  // Field metatable must be at same offset for GCtab and GCudata!
  |  lw TAB:SFARG1LO, TAB:SFARG1LO->metatable
  |2:
  |  lw STR:RC, DISPATCH_GL(gcroot[GCROOT_MMNAME+MM_metatable])(DISPATCH)
  |  beqz TAB:SFARG1LO, ->fff_restv
  |.  li SFARG1HI, LJ_TNIL
  |  lw TMP0, TAB:SFARG1LO->hmask
  |   li SFARG1HI, LJ_TTAB		// Use metatable as default result.
  |  lw TMP1, STR:RC->hash
  |  lw NODE:TMP2, TAB:SFARG1LO->node
  |  and TMP1, TMP1, TMP0		// idx = str->hash & tab->hmask
  |  sll TMP0, TMP1, 5
  |  sll TMP1, TMP1, 3
  |  subu TMP1, TMP0, TMP1
  |  addu NODE:TMP2, NODE:TMP2, TMP1	// node = tab->node + (idx*32-idx*8)
  |  li AT, LJ_TSTR
  |3:  // Rearranged logic, because we expect _not_ to find the key.
  |  lw CARG4, offsetof(Node, key)+HI(NODE:TMP2)
  |   lw TMP0, offsetof(Node, key)+LO(NODE:TMP2)
  |    lw NODE:TMP3, NODE:TMP2->next
  |  bne CARG4, AT, >4
  |.    lw CARG3, offsetof(Node, val)+HI(NODE:TMP2)
  |  beq TMP0, STR:RC, >5
  |.    lw TMP1, offsetof(Node, val)+LO(NODE:TMP2)
  |4:
  |  beqz NODE:TMP3, ->fff_restv	// Not found, keep default result.
  |.  move NODE:TMP2, NODE:TMP3
  |  b <3
  |.  nop
  |5:
  |  beq CARG3, TISNIL, ->fff_restv	// Ditto for nil value.
  |.  nop
  |  move SFARG1HI, CARG3		// Return value of mt.__metatable.
  |  b ->fff_restv
  |.  move SFARG1LO, TMP1
  |
  |6:
  |  beq SFARG1HI, AT, <1
  |.  sltu AT, TISNUM, SFARG1HI
  |  movz SFARG1HI, TISNUM, AT
  |  not TMP1, SFARG1HI
  |  sll TMP1, TMP1, 2
  |  addu TMP1, DISPATCH, TMP1
  |  b <2
  |.  lw TAB:SFARG1LO, DISPATCH_GL(gcroot[GCROOT_BASEMT])(TMP1)
  |
  |.ffunc_2 setmetatable
  |  // Fast path: no mt for table yet and not clearing the mt.
  |  li AT, LJ_TTAB
  |  bne SFARG1HI, AT, ->fff_fallback
  |.  addiu SFARG2HI, SFARG2HI, -LJ_TTAB
  |  lw TAB:TMP1, TAB:SFARG1LO->metatable
  |   lbu TMP3, TAB:SFARG1LO->marked
  |  or AT, SFARG2HI, TAB:TMP1
  |  bnez AT, ->fff_fallback
  |.  andi AT, TMP3, LJ_GC_BLACK	// isblack(table)
  |  beqz AT, ->fff_restv
  |.  sw TAB:SFARG2LO, TAB:SFARG1LO->metatable
  |  barrierback TAB:SFARG1LO, TMP3, TMP0, ->fff_restv
  |
  |.ffunc rawget
  |  lw CARG4, HI(BASE)
  |   sltiu AT, NARGS8:RC, 16
  |    lw TAB:CARG2, LO(BASE)
  |  load_got lj_tab_get
  |  addiu CARG4, CARG4, -LJ_TTAB
  |  or AT, AT, CARG4
  |  bnez AT, ->fff_fallback
  |   addiu CARG3, BASE, 8
  |  call_intern lj_tab_get	// (lua_State *L, GCtab *t, cTValue *key)
  |.  move CARG1, L
  |  // Returns cTValue *.
  |  lw SFARG1HI, HI(CRET1)
  |  b ->fff_restv
  |.  lw SFARG1LO, LO(CRET1)
  |
  |//-- Base library: conversions ------------------------------------------
  |
  |.ffunc tonumber
  |  // Only handles the number case inline (without a base argument).
  |  lw CARG1, HI(BASE)
  |  xori AT, NARGS8:RC, 8		// Exactly one number argument.
  |  sltu TMP0, TISNUM, CARG1
  |  or AT, AT, TMP0
  |  bnez AT, ->fff_fallback
  |.  lw SFARG1HI, HI(BASE)
  |  b ->fff_restv
  |.  lw SFARG1LO, LO(BASE)
  |
  |.ffunc_1 tostring
  |  // Only handles the string or number case inline.
  |  li AT, LJ_TSTR
  |  // A __tostring method in the string base metatable is ignored.
  |  beq SFARG1HI, AT, ->fff_restv	// String key?
  |  // Handle numbers inline, unless a number base metatable is present.
  |.  lw TMP1, DISPATCH_GL(gcroot[GCROOT_BASEMT_NUM])(DISPATCH)
  |  sltu TMP0, TISNUM, SFARG1HI
  |  or TMP0, TMP0, TMP1
  |  bnez TMP0, ->fff_fallback
  |.  sw BASE, L->base			// Add frame since C call can throw.
  |  ffgccheck
  |.  sw PC, SAVE_PC			// Redundant (but a defined value).
  |  load_got lj_strfmt_number
  |  move CARG1, L
  |  call_intern lj_strfmt_number	// (lua_State *L, cTValue *o)
  |.  move CARG2, BASE
  |  // Returns GCstr *.
  |  li SFARG1HI, LJ_TSTR
  |  b ->fff_restv
  |.  move SFARG1LO, CRET1
  |
  |//-- Base library: iterators -------------------------------------------
  |
  |.ffunc next
  |  lw CARG1, HI(BASE)
  |   lw TAB:CARG2, LO(BASE)
  |  beqz NARGS8:RC, ->fff_fallback
  |.  addu TMP2, BASE, NARGS8:RC
  |  li AT, LJ_TTAB
  |   sw TISNIL, HI(TMP2)		// Set missing 2nd arg to nil.
  |  bne CARG1, AT, ->fff_fallback
  |.  lw PC, FRAME_PC(BASE)
  |  load_got lj_tab_next
  |   sw BASE, L->base			// Add frame since C call can throw.
  |   sw BASE, L->top			// Dummy frame length is ok.
  |  addiu CARG3, BASE, 8
  |   sw PC, SAVE_PC
  |  call_intern lj_tab_next		// (lua_State *L, GCtab *t, TValue *key)
  |.  move CARG1, L
  |  // Returns 0 at end of traversal.
  |  beqz CRET1, ->fff_restv		// End of traversal: return nil.
  |.  li SFARG1HI, LJ_TNIL
  |  lw TMP0, 8+HI(BASE)
  |   lw TMP1, 8+LO(BASE)
  |    addiu RA, BASE, -8
  |  lw TMP2, 16+HI(BASE)
  |   lw TMP3, 16+LO(BASE)
  |  sw TMP0, HI(RA)
  |   sw TMP1, LO(RA)
  |  sw TMP2, 8+HI(RA)
  |   sw TMP3, 8+LO(RA)
  |  b ->fff_res
  |.  li RD, (2+1)*8
  |
  |.ffunc_1 pairs
  |  li AT, LJ_TTAB
  |  bne SFARG1HI, AT, ->fff_fallback
  |.  lw PC, FRAME_PC(BASE)
#if LJ_52
  |  lw TAB:TMP2, TAB:SFARG1LO->metatable
  |  lw TMP0, CFUNC:RB->upvalue[0].u32.hi
  |   lw TMP1, CFUNC:RB->upvalue[0].u32.lo
  |  bnez TAB:TMP2, ->fff_fallback
#else
  |  lw TMP0, CFUNC:RB->upvalue[0].u32.hi
  |   lw TMP1, CFUNC:RB->upvalue[0].u32.lo
#endif
  |.  addiu RA, BASE, -8
  |   sw TISNIL, 8+HI(BASE)
  |  sw TMP0, HI(RA)
  |   sw TMP1, LO(RA)
  |  b ->fff_res
  |.  li RD, (3+1)*8
  |
  |.ffunc ipairs_aux
  |  sltiu AT, NARGS8:RC, 16
  |   lw CARG3, HI(BASE)
  |    lw TAB:CARG1, LO(BASE)
  |   lw CARG4, 8+HI(BASE)
  |  bnez AT, ->fff_fallback
  |.  addiu CARG3, CARG3, -LJ_TTAB
  |  xor CARG4, CARG4, TISNUM
  |  and AT, CARG3, CARG4
  |  bnez AT, ->fff_fallback
  |.  lw PC, FRAME_PC(BASE)
  |  lw TMP2, 8+LO(BASE)
  |   lw TMP0, TAB:CARG1->asize
  |   lw TMP1, TAB:CARG1->array
  |  addiu TMP2, TMP2, 1
  |  sw TISNUM, -8+HI(BASE)
  |  sltu AT, TMP2, TMP0
  |   sw TMP2, -8+LO(BASE)
  |  beqz AT, >2			// Not in array part?
  |.  addiu RA, BASE, -8
  |   sll TMP3, TMP2, 3
  |   addu TMP3, TMP1, TMP3
  |  lw TMP1, HI(TMP3)
  |   lw TMP2, LO(TMP3)
  |1:
  |  beq TMP1, TISNIL, ->fff_res	// End of iteration, return 0 results.
  |.  li RD, (0+1)*8
  |  sw TMP1, 8+HI(RA)
  |   sw TMP2, 8+LO(RA)
  |  b ->fff_res
  |.  li RD, (2+1)*8
  |
  |2:  // Check for empty hash part first. Otherwise call C function.
  |  lw TMP0, TAB:CARG1->hmask
  |  load_got lj_tab_getinth
  |  beqz TMP0, ->fff_res
  |.  li RD, (0+1)*8
  |  call_intern lj_tab_getinth		// (GCtab *t, int32_t key)
  |.  move CARG2, TMP2
  |  // Returns cTValue * or NULL.
  |  beqz CRET1, ->fff_res
  |.  li RD, (0+1)*8
  |  lw TMP1, HI(CRET1)
  |  b <1
  |.  lw TMP2, LO(CRET1)
  |
  |.ffunc_1 ipairs
  |  li AT, LJ_TTAB
  |  bne SFARG1HI, AT, ->fff_fallback
  |.  lw PC, FRAME_PC(BASE)
#if LJ_52
  |  lw TAB:TMP2, TAB:SFARG1LO->metatable
  |  lw TMP0, CFUNC:RB->upvalue[0].u32.hi
  |   lw TMP1, CFUNC:RB->upvalue[0].u32.lo
  |  bnez TAB:TMP2, ->fff_fallback
#else
  |  lw TMP0, CFUNC:RB->upvalue[0].u32.hi
  |   lw TMP1, CFUNC:RB->upvalue[0].u32.lo
#endif
  |.  addiu RA, BASE, -8
  |   sw TISNUM, 8+HI(BASE)
  |   sw r0, 8+LO(BASE)
  |  sw TMP0, HI(RA)
  |   sw TMP1, LO(RA)
  |  b ->fff_res
  |.  li RD, (3+1)*8
  |
  |//-- Base library: catch errors ----------------------------------------
  |
  |.ffunc pcall
  |  lbu TMP3, DISPATCH_GL(hookmask)(DISPATCH)
  |  beqz NARGS8:RC, ->fff_fallback
  |   move TMP2, BASE
  |   addiu BASE, BASE, 8
  |  // Remember active hook before pcall.
  |  srl TMP3, TMP3, HOOK_ACTIVE_SHIFT
  |  andi TMP3, TMP3, 1
  |  addiu PC, TMP3, 8+FRAME_PCALL
  |  b ->vm_call_dispatch
  |.  addiu NARGS8:RC, NARGS8:RC, -8
  |
  |.ffunc xpcall
  |    sltiu AT, NARGS8:RC, 16
  |  lw CARG4, 8+HI(BASE)
  |    bnez AT, ->fff_fallback
  |.  lw CARG3, 8+LO(BASE)
  |   lw CARG1, LO(BASE)
  |    lw CARG2, HI(BASE)
  |    lbu TMP1, DISPATCH_GL(hookmask)(DISPATCH)
  |  li AT, LJ_TFUNC
  |   move TMP2, BASE
  |  bne CARG4, AT, ->fff_fallback  // Traceback must be a function.
  |   addiu BASE, BASE, 16
  |  // Remember active hook before pcall.
  |  srl TMP3, TMP3, HOOK_ACTIVE_SHIFT
  |   sw CARG3, LO(TMP2)	// Swap function and traceback.
  |   sw CARG4, HI(TMP2)
  |  andi TMP3, TMP3, 1
  |   sw CARG1, 8+LO(TMP2)
  |    sw CARG2, 8+HI(TMP2)
  |  addiu PC, TMP3, 16+FRAME_PCALL
  |  b ->vm_call_dispatch
  |.  addiu NARGS8:RC, NARGS8:RC, -16
  |
  |//-- Coroutine library --------------------------------------------------
  |
  |.macro coroutine_resume_wrap, resume
  |.if resume
  |.ffunc coroutine_resume
  |  lw CARG3, HI(BASE)
  |  beqz NARGS8:RC, ->fff_fallback
  |.  lw CARG1, LO(BASE)
  |  li AT, LJ_TTHREAD
  |  bne CARG3, AT, ->fff_fallback
  |.else
  |.ffunc coroutine_wrap_aux
  |  lw L:CARG1, CFUNC:RB->upvalue[0].gcr
  |.endif
  |  lbu TMP0, L:CARG1->status
  |   lw TMP1, L:CARG1->cframe
  |    lw CARG2, L:CARG1->top
  |    lw TMP2, L:CARG1->base
  |  addiu TMP3, TMP0, -LUA_YIELD
  |  bgtz TMP3, ->fff_fallback		// st > LUA_YIELD?
  |.   xor TMP2, TMP2, CARG2
  |  bnez TMP1, ->fff_fallback		// cframe != 0?
  |.  or AT, TMP2, TMP0
  |  lw TMP0, L:CARG1->maxstack
  |  beqz AT, ->fff_fallback		// base == top && st == 0?
  |.  lw PC, FRAME_PC(BASE)
  |  addu TMP2, CARG2, NARGS8:RC
  |  sltu AT, TMP0, TMP2
  |  bnez AT, ->fff_fallback		// Stack overflow?
  |.  sw PC, SAVE_PC
  |   sw BASE, L->base
  |1:
  |.if resume
  |  addiu BASE, BASE, 8		// Keep resumed thread in stack for GC.
  |  addiu NARGS8:RC, NARGS8:RC, -8
  |  addiu TMP2, TMP2, -8
  |.endif
  |  sw TMP2, L:CARG1->top
  |  addu TMP1, BASE, NARGS8:RC
  |  move CARG3, CARG2
  |  sw BASE, L->top
  |2:  // Move args to coroutine.
  |   lw SFRETHI, HI(BASE)
  |    lw SFRETLO, LO(BASE)
  |  sltu AT, BASE, TMP1
  |  beqz AT, >3
  |.  addiu BASE, BASE, 8
  |   sw SFRETHI, HI(CARG3)
  |    sw SFRETLO, LO(CARG3)
  |  b <2
  |.  addiu CARG3, CARG3, 8
  |3:
  |  bal ->vm_resume			// (lua_State *L, TValue *base, 0, 0)
  |.  move L:RA, L:CARG1
  |  // Returns thread status.
  |4:
  |  lw TMP2, L:RA->base
  |   sltiu AT, CRET1, LUA_YIELD+1
  |  lw TMP3, L:RA->top
  |    li_vmstate INTERP
  |  lw BASE, L->base
  |    sw L, DISPATCH_GL(cur_L)(DISPATCH)
  |    st_vmstate
  |   beqz AT, >8
  |. subu RD, TMP3, TMP2
  |   lw TMP0, L->maxstack
  |  beqz RD, >6			// No results?
  |.  addu TMP1, BASE, RD
  |  sltu AT, TMP0, TMP1
  |  bnez AT, >9			// Need to grow stack?
  |.  addu TMP3, TMP2, RD
  |  sw TMP2, L:RA->top			// Clear coroutine stack.
  |  move TMP1, BASE
  |5:  // Move results from coroutine.
  |   lw SFRETHI, HI(TMP2)
  |    lw SFRETLO, LO(TMP2)
  |  addiu TMP2, TMP2, 8
  |  sltu AT, TMP2, TMP3
  |   sw SFRETHI, HI(TMP1)
  |    sw SFRETLO, LO(TMP1)
  |  bnez AT, <5
  |.  addiu TMP1, TMP1, 8
  |6:
  |  andi TMP0, PC, FRAME_TYPE
  |.if resume
  |  li TMP1, LJ_TTRUE
  |   addiu RA, BASE, -8
  |  sw TMP1, -8+HI(BASE)		// Prepend true to results.
  |  addiu RD, RD, 16
  |.else
  |  move RA, BASE
  |  addiu RD, RD, 8
  |.endif
  |7:
  |  sw PC, SAVE_PC
  |  beqz TMP0, ->BC_RET_Z
  |.  move MULTRES, RD
  |  b ->vm_return
  |.  nop
  |
  |8:  // Coroutine returned with error (at co->top-1).
  |.if resume
  |  addiu TMP3, TMP3, -8
  |   li TMP1, LJ_TFALSE
  |  lw SFRETHI, HI(TMP3)
  |   lw SFRETLO, LO(TMP3)
  |   sw TMP3, L:RA->top		// Remove error from coroutine stack.
  |    li RD, (2+1)*8
  |   sw TMP1, -8+HI(BASE)		// Prepend false to results.
  |    addiu RA, BASE, -8
  |  sw SFRETHI, HI(BASE)		// Copy error message.
  |   sw SFRETLO, LO(BASE)
  |  b <7
  |.  andi TMP0, PC, FRAME_TYPE
  |.else
  |  load_got lj_ffh_coroutine_wrap_err
  |  move CARG2, L:RA
  |  call_intern lj_ffh_coroutine_wrap_err  // (lua_State *L, lua_State *co)
  |.  move CARG1, L
  |.endif
  |
  |9:  // Handle stack expansion on return from yield.
  |  load_got lj_state_growstack
  |  srl CARG2, RD, 3
  |  call_intern lj_state_growstack	// (lua_State *L, int n)
  |.  move CARG1, L
  |  b <4
  |.  li CRET1, 0
  |.endmacro
  |
  |  coroutine_resume_wrap 1		// coroutine.resume
  |  coroutine_resume_wrap 0		// coroutine.wrap
  |
  |.ffunc coroutine_yield
  |  lw TMP0, L->cframe
  |   addu TMP1, BASE, NARGS8:RC
  |   sw BASE, L->base
  |  andi TMP0, TMP0, CFRAME_RESUME
  |   sw TMP1, L->top
  |  beqz TMP0, ->fff_fallback
  |.   li CRET1, LUA_YIELD
  |  sw r0, L->cframe
  |  b ->vm_leave_unw
  |.   sb CRET1, L->status
  |
  |//-- Math library -------------------------------------------------------
  |
  |.ffunc_1 math_abs
  |  bne SFARG1HI, TISNUM, >1
  |.  sra TMP0, SFARG1LO, 31
  |  xor TMP1, SFARG1LO, TMP0
  |  subu SFARG1LO, TMP1, TMP0
  |  bgez SFARG1LO, ->fff_restv
  |.  nop
  |  lui SFARG1HI, 0x41e0		// 2^31 as a double.
  |  b ->fff_restv
  |.  li SFARG1LO, 0
  |1:
  |  sltiu AT, SFARG1HI, LJ_TISNUM
  |  beqz AT, ->fff_fallback
  |.  sll SFARG1HI, SFARG1HI, 1
  |  srl SFARG1HI, SFARG1HI, 1
  |// fallthrough
  |
  |->fff_restv:
  |  // SFARG1LO/SFARG1HI = TValue result.
  |  lw PC, FRAME_PC(BASE)
  |   sw SFARG1HI, -8+HI(BASE)
  |  addiu RA, BASE, -8
  |   sw SFARG1LO, -8+LO(BASE)
  |->fff_res1:
  |  // RA = results, PC = return.
  |  li RD, (1+1)*8
  |->fff_res:
  |  // RA = results, RD = (nresults+1)*8, PC = return.
  |  andi TMP0, PC, FRAME_TYPE
  |  bnez TMP0, ->vm_return
  |.  move MULTRES, RD
  |  lw INS, -4(PC)
  |  decode_RB8a RB, INS
  |  decode_RB8b RB
  |5:
  |  sltu AT, RD, RB
  |  bnez AT, >6			// More results expected?
  |.  decode_RA8a TMP0, INS
  |  decode_RA8b TMP0
  |  ins_next1
  |  // Adjust BASE. KBASE is assumed to be set for the calling frame.
  |   subu BASE, RA, TMP0
  |  ins_next2
  |
  |6:  // Fill up results with nil.
  |  addu TMP1, RA, RD
  |   addiu RD, RD, 8
  |  b <5
  |.  sw TISNIL, -8+HI(TMP1)
  |
  |.macro math_extern, func
  |  .ffunc math_ .. func
  |  lw SFARG1HI, HI(BASE)
  |  beqz NARGS8:RC, ->fff_fallback
  |.  load_got func
  |  sltiu AT, SFARG1HI, LJ_TISNUM
  |  beqz AT, ->fff_fallback
  |.if FPU
  |.  ldc1 FARG1, 0(BASE)
  |.else
  |.  lw SFARG1LO, LO(BASE)
  |.endif
  |  call_extern
  |.  nop
  |  b ->fff_resn
  |.  nop
  |.endmacro
  |
  |.macro math_extern2, func
  |  .ffunc_nn math_ .. func
  |.  load_got func
  |  call_extern
  |.  nop
  |  b ->fff_resn
  |.  nop
  |.endmacro
  |
  |// TODO: Return integer type if result is integer (own sf implementation).
  |.macro math_round, func
  |->ff_math_ .. func:
  |  lw SFARG1HI, HI(BASE)
  |  beqz NARGS8:RC, ->fff_fallback
  |.  lw SFARG1LO, LO(BASE)
  |  beq SFARG1HI, TISNUM, ->fff_restv
  |.  sltu AT, SFARG1HI, TISNUM
  |  beqz AT, ->fff_fallback
  |.if FPU
  |.  ldc1 FARG1, 0(BASE)
  |  bal ->vm_ .. func
  |.else
  |.  load_got func
  |  call_extern
  |.endif
  |.  nop
  |  b ->fff_resn
  |.  nop
  |.endmacro
  |
  |  math_round floor
  |  math_round ceil
  |
  |.ffunc math_log
  |  li AT, 8
  |  bne NARGS8:RC, AT, ->fff_fallback	// Exactly 1 argument.
  |.  lw SFARG1HI, HI(BASE)
  |  sltiu AT, SFARG1HI, LJ_TISNUM
  |  beqz AT, ->fff_fallback
  |.  load_got log
  |.if FPU
  |  call_extern
  |.  ldc1 FARG1, 0(BASE)
  |.else
  |  call_extern
  |.  lw SFARG1LO, LO(BASE)
  |.endif
  |  b ->fff_resn
  |.  nop
  |
  |  math_extern log10
  |  math_extern exp
  |  math_extern sin
  |  math_extern cos
  |  math_extern tan
  |  math_extern asin
  |  math_extern acos
  |  math_extern atan
  |  math_extern sinh
  |  math_extern cosh
  |  math_extern tanh
  |  math_extern2 pow
  |  math_extern2 atan2
  |  math_extern2 fmod
  |
  |.if FPU
  |.ffunc_n math_sqrt
  |.  sqrt.d FRET1, FARG1
  |// fallthrough to ->fff_resn
  |.else
  |  math_extern sqrt
  |.endif
  |
  |->fff_resn:
  |  lw PC, FRAME_PC(BASE)
  |  addiu RA, BASE, -8
  |.if FPU
  |  b ->fff_res1
  |.  sdc1 FRET1, -8(BASE)
  |.else
  |  sw SFRETHI, -8+HI(BASE)
  |  b ->fff_res1
  |.  sw SFRETLO, -8+LO(BASE)
  |.endif
  |
  |
  |.ffunc math_ldexp
  |  sltiu AT, NARGS8:RC, 16
  |   lw SFARG1HI, HI(BASE)
  |  bnez AT, ->fff_fallback
  |.   lw CARG4, 8+HI(BASE)
  |  bne CARG4, TISNUM, ->fff_fallback
  |  load_got ldexp
  |.  sltu AT, SFARG1HI, TISNUM
  |  beqz AT, ->fff_fallback
  |.if FPU
  |.  ldc1 FARG1, 0(BASE)
  |.else
  |.  lw SFARG1LO, LO(BASE)
  |.endif
  |  call_extern
  |.  lw CARG3, 8+LO(BASE)
  |  b ->fff_resn
  |.  nop
  |
  |.ffunc_n math_frexp
  |  load_got frexp
  |   lw PC, FRAME_PC(BASE)
  |  call_extern
  |.  addiu CARG3, DISPATCH, DISPATCH_GL(tmptv)
  |   lw TMP1, DISPATCH_GL(tmptv)(DISPATCH)
  |  addiu RA, BASE, -8
  |.if FPU
  |   mtc1 TMP1, FARG2
  |  sdc1 FRET1, 0(RA)
  |   cvt.d.w FARG2, FARG2
  |   sdc1 FARG2, 8(RA)
  |.else
  |  sw SFRETLO, LO(RA)
  |  sw SFRETHI, HI(RA)
  |  sw TMP1, 8+LO(RA)
  |  sw TISNUM, 8+HI(RA)
  |.endif
  |  b ->fff_res
  |.  li RD, (2+1)*8
  |
  |.ffunc_n math_modf
  |  load_got modf
  |   lw PC, FRAME_PC(BASE)
  |  call_extern
  |.  addiu CARG3, BASE, -8
  |  addiu RA, BASE, -8
  |.if FPU
  |  sdc1 FRET1, 0(BASE)
  |.else
  |  sw SFRETLO, LO(BASE)
  |  sw SFRETHI, HI(BASE)
  |.endif
  |  b ->fff_res
  |.  li RD, (2+1)*8
  |
  |.macro math_minmax, name, intins, fpins
  |  .ffunc_1 name
  |  addu TMP3, BASE, NARGS8:RC
  |  bne SFARG1HI, TISNUM, >5
  |.  addiu TMP2, BASE, 8
  |1:  // Handle integers.
  |.  lw SFARG2HI, HI(TMP2)
  |  beq TMP2, TMP3, ->fff_restv
  |.  lw SFARG2LO, LO(TMP2)
  |  bne SFARG2HI, TISNUM, >3
  |.  slt AT, SFARG1LO, SFARG2LO
  |  intins SFARG1LO, SFARG2LO, AT
  |  b <1
  |.  addiu TMP2, TMP2, 8
  |
  |3:  // Convert intermediate result to number and continue with number loop.
  |  sltiu AT, SFARG2HI, LJ_TISNUM
  |  beqz AT, ->fff_fallback
  |.if FPU
  |.  mtc1 SFARG1LO, FRET1
  |  cvt.d.w FRET1, FRET1
  |  b >7
  |.  ldc1 FARG1, 0(TMP2)
  |.else
  |.  nop
  |  bal ->vm_sfi2d_1
  |.  nop
  |  b >7
  |.  nop
  |.endif
  |
  |5:
  |.  sltiu AT, SFARG1HI, LJ_TISNUM
  |  beqz AT, ->fff_fallback
  |.if FPU
  |.  ldc1 FRET1, 0(BASE)
  |.endif
  |
  |6:  // Handle numbers.
  |.  lw SFARG2HI, HI(TMP2)
  |.if FPU
  |  beq TMP2, TMP3, ->fff_resn
  |.else
  |  beq TMP2, TMP3, ->fff_restv
  |.endif
  |.  sltiu AT, SFARG2HI, LJ_TISNUM
  |  beqz AT, >8
  |.if FPU
  |.  ldc1 FARG1, 0(TMP2)
  |.else
  |.  lw SFARG2LO, LO(TMP2)
  |.endif
  |7:
  |.if FPU
  |  c.olt.d FRET1, FARG1
  |  fpins FRET1, FARG1
  |.else
  |  bal ->vm_sfcmpolt
  |.  nop
  |  intins SFARG1LO, SFARG2LO, CRET1
  |  intins SFARG1HI, SFARG2HI, CRET1
  |.endif
  |  b <6
  |.  addiu TMP2, TMP2, 8
  |
  |8:  // Convert integer to number and continue with number loop.
  |  bne SFARG2HI, TISNUM, ->fff_fallback
  |.if FPU
  |.  lwc1 FARG1, LO(TMP2)
  |  b <7
  |.  cvt.d.w FARG1, FARG1
  |.else
  |.  nop
  |  bal ->vm_sfi2d_2
  |.  nop
  |  b <7
  |.  nop
  |.endif
  |
  |.endmacro
  |
  |  math_minmax math_min, movz, movf.d
  |  math_minmax math_max, movn, movt.d
  |
  |//-- String library -----------------------------------------------------
  |
  |.ffunc string_byte			// Only handle the 1-arg case here.
  |  lw CARG3, HI(BASE)
  |   lw STR:CARG1, LO(BASE)
  |  xori AT, NARGS8:RC, 8
  |  addiu CARG3, CARG3, -LJ_TSTR
  |  or AT, AT, CARG3
  |  bnez AT, ->fff_fallback		// Need exactly 1 string argument.
  |.  nop
  |  lw TMP0, STR:CARG1->len
  |    addiu RA, BASE, -8
  |    lw PC, FRAME_PC(BASE)
  |  sltu RD, r0, TMP0
  |   lbu TMP1, STR:CARG1[1]		// Access is always ok (NUL at end).
  |  addiu RD, RD, 1
  |  sll RD, RD, 3			// RD = ((str->len != 0)+1)*8
  |  sw TISNUM, HI(RA)
  |  b ->fff_res
  |.  sw TMP1, LO(RA)
  |
  |.ffunc string_char			// Only handle the 1-arg case here.
  |  ffgccheck
  |.  lw CARG3, HI(BASE)
  |   lw CARG1, LO(BASE)
  |  li TMP1, 255
  |  xori AT, NARGS8:RC, 8		// Exactly 1 argument.
  |  xor TMP0, CARG3, TISNUM		// Integer.
  |   sltu TMP1, TMP1, CARG1		// !(255 < n).
  |  or AT, AT, TMP0
  |   or AT, AT, TMP1
  |  bnez AT, ->fff_fallback
  |.  li CARG3, 1
  |  addiu CARG2, sp, ARG5_OFS
  |  sb CARG1, ARG5
  |->fff_newstr:
  |  load_got lj_str_new
  |   sw BASE, L->base
  |   sw PC, SAVE_PC
  |  call_intern lj_str_new		// (lua_State *L, char *str, size_t l)
  |.  move CARG1, L
  |  // Returns GCstr *.
  |  lw BASE, L->base
  |->fff_resstr:
  |  move SFARG1LO, CRET1
  |  b ->fff_restv
  |.  li SFARG1HI, LJ_TSTR
  |
  |.ffunc string_sub
  |  ffgccheck
  |.  addiu AT, NARGS8:RC, -16
  |   lw CARG3, 16+HI(BASE)
  |   lw TMP0, HI(BASE)
  |    lw STR:CARG1, LO(BASE)
  |  bltz AT, ->fff_fallback
  |.  lw CARG2, 8+HI(BASE)
  |  beqz AT, >1
  |.  li CARG4, -1
  |  bne CARG3, TISNUM, ->fff_fallback
  |.  lw CARG4, 16+LO(BASE)
  |1:
  |  bne CARG2, TISNUM, ->fff_fallback
  |.  li AT, LJ_TSTR
  |  bne TMP0, AT, ->fff_fallback
  |.  lw CARG3, 8+LO(BASE)
  |  lw CARG2, STR:CARG1->len
  |  // STR:CARG1 = str, CARG2 = str->len, CARG3 = start, CARG4 = end
  |  slt AT, CARG4, r0
  |  addiu TMP0, CARG2, 1
  |  addu TMP1, CARG4, TMP0
  |   slt TMP3, CARG3, r0
  |  movn CARG4, TMP1, AT		// if (end < 0) end += len+1
  |   addu TMP1, CARG3, TMP0
  |   movn CARG3, TMP1, TMP3		// if (start < 0) start += len+1
  |   li TMP2, 1
  |  slt AT, CARG4, r0
  |   slt TMP3, r0, CARG3
  |  movn CARG4, r0, AT			// if (end < 0) end = 0
  |   movz CARG3, TMP2, TMP3		// if (start < 1) start = 1
  |  slt AT, CARG2, CARG4
  |  movn CARG4, CARG2, AT		// if (end > len) end = len
  |   addu CARG2, STR:CARG1, CARG3
  |  subu CARG3, CARG4, CARG3		// len = end - start
  |   addiu CARG2, CARG2, sizeof(GCstr)-1
  |  bgez CARG3, ->fff_newstr
  |.  addiu CARG3, CARG3, 1		// len++
  |->fff_emptystr:  // Return empty string.
  |  addiu STR:SFARG1LO, DISPATCH, DISPATCH_GL(strempty)
  |  b ->fff_restv
  |.  li SFARG1HI, LJ_TSTR
  |
  |.macro ffstring_op, name
  |  .ffunc string_ .. name
  |  ffgccheck
  |.  lw CARG3, HI(BASE)
  |   lw STR:CARG2, LO(BASE)
  |  beqz NARGS8:RC, ->fff_fallback
  |.  li AT, LJ_TSTR
  |  bne CARG3, AT, ->fff_fallback
  |.  addiu SBUF:CARG1, DISPATCH, DISPATCH_GL(tmpbuf)
  |  load_got lj_buf_putstr_ .. name
  |  lw TMP0, SBUF:CARG1->b
  |   sw L, SBUF:CARG1->L
  |   sw BASE, L->base
  |  sw TMP0, SBUF:CARG1->p
  |  call_intern extern lj_buf_putstr_ .. name
  |.  sw PC, SAVE_PC
  |  load_got lj_buf_tostr
  |  call_intern lj_buf_tostr
  |.  move SBUF:CARG1, SBUF:CRET1
  |  b ->fff_resstr
  |.  lw BASE, L->base
  |.endmacro
  |
  |ffstring_op reverse
  |ffstring_op lower
  |ffstring_op upper
  |
  |//-- Bit library --------------------------------------------------------
  |
  |->vm_tobit_fb:
  |  beqz TMP1, ->fff_fallback
  |.if FPU
  |.  ldc1 FARG1, 0(BASE)
  |  add.d FARG1, FARG1, TOBIT
  |  jr ra
  |.  mfc1 CRET1, FARG1
  |.else
  |// FP number to bit conversion for soft-float.
  |->vm_tobit:
  |  sll TMP0, SFARG1HI, 1
  |  lui AT, 0x0020
  |  addu TMP0, TMP0, AT
  |  slt AT, TMP0, r0
  |  movz SFARG1LO, r0, AT
  |  beqz AT, >2
  |.  li TMP1, 0x3e0
  |  not TMP1, TMP1
  |  sra TMP0, TMP0, 21
  |  subu TMP0, TMP1, TMP0
  |  slt AT, TMP0, r0
  |  bnez AT, >1
  |.  sll TMP1, SFARG1HI, 11
  |  lui AT, 0x8000
  |  or TMP1, TMP1, AT
  |  srl AT, SFARG1LO, 21
  |  or TMP1, TMP1, AT
  |  slt AT, SFARG1HI, r0
  |  beqz AT, >2
  |.  srlv SFARG1LO, TMP1, TMP0
  |  subu SFARG1LO, r0, SFARG1LO
  |2:
  |  jr ra
  |.  move CRET1, SFARG1LO
  |1:
  |  addiu TMP0, TMP0, 21
  |  srlv TMP1, SFARG1LO, TMP0
  |  li AT, 20
  |  subu TMP0, AT, TMP0
  |  sll SFARG1LO, SFARG1HI, 12
  |  sllv AT, SFARG1LO, TMP0
  |  or SFARG1LO, TMP1, AT
  |  slt AT, SFARG1HI, r0
  |  beqz AT, <2
  |.  nop
  |  jr ra
  |.  subu CRET1, r0, SFARG1LO
  |.endif
  |
  |.macro .ffunc_bit, name
  |  .ffunc_1 bit_..name
  |  beq SFARG1HI, TISNUM, >6
  |.  move CRET1, SFARG1LO
  |  bal ->vm_tobit_fb
  |.  sltu TMP1, SFARG1HI, TISNUM
  |6:
  |.endmacro
  |
  |.macro .ffunc_bit_op, name, ins
  |  .ffunc_bit name
  |  addiu TMP2, BASE, 8
  |  addu TMP3, BASE, NARGS8:RC
  |1:
  |  lw SFARG1HI, HI(TMP2)
  |  beq TMP2, TMP3, ->fff_resi
  |.  lw SFARG1LO, LO(TMP2)
  |.if FPU
  |  bne SFARG1HI, TISNUM, >2
  |.  addiu TMP2, TMP2, 8
  |  b <1
  |.  ins CRET1, CRET1, SFARG1LO
  |2:
  |   ldc1 FARG1, -8(TMP2)
  |  sltu TMP1, SFARG1HI, TISNUM
  |  beqz TMP1, ->fff_fallback
  |.  add.d FARG1, FARG1, TOBIT
  |  mfc1 SFARG1LO, FARG1
  |  b <1
  |.  ins CRET1, CRET1, SFARG1LO
  |.else
  |  beq SFARG1HI, TISNUM, >2
  |.  move CRET2, CRET1
  |  bal ->vm_tobit_fb
  |.  sltu TMP1, SFARG1HI, TISNUM
  |  move SFARG1LO, CRET2
  |2:
  |  ins CRET1, CRET1, SFARG1LO
  |  b <1
  |.  addiu TMP2, TMP2, 8
  |.endif
  |.endmacro
  |
  |.ffunc_bit_op band, and
  |.ffunc_bit_op bor, or
  |.ffunc_bit_op bxor, xor
  |
  |.ffunc_bit bswap
  |  srl TMP0, CRET1, 24
  |   srl TMP2, CRET1, 8
  |  sll TMP1, CRET1, 24
  |   andi TMP2, TMP2, 0xff00
  |  or TMP0, TMP0, TMP1
  |   andi CRET1, CRET1, 0xff00
  |  or TMP0, TMP0, TMP2
  |   sll CRET1, CRET1, 8
  |  b ->fff_resi
  |.  or CRET1, TMP0, CRET1
  |
  |.ffunc_bit bnot
  |  b ->fff_resi
  |.  not CRET1, CRET1
  |
  |.macro .ffunc_bit_sh, name, ins, shmod
  |  .ffunc_2 bit_..name
  |  beq SFARG1HI, TISNUM, >1
  |.  nop
  |  bal ->vm_tobit_fb
  |.  sltu TMP1, SFARG1HI, TISNUM
  |  move SFARG1LO, CRET1
  |1:
  |  bne SFARG2HI, TISNUM, ->fff_fallback
  |.  nop
  |.if shmod == 1
  |  li AT, 32
  |  subu TMP0, AT, SFARG2LO
  |  sllv SFARG2LO, SFARG1LO, SFARG2LO
  |  srlv SFARG1LO, SFARG1LO, TMP0
  |.elif shmod == 2
  |  li AT, 32
  |  subu TMP0, AT, SFARG2LO
  |  srlv SFARG2LO, SFARG1LO, SFARG2LO
  |  sllv SFARG1LO, SFARG1LO, TMP0
  |.endif
  |  b ->fff_resi
  |.  ins CRET1, SFARG1LO, SFARG2LO
  |.endmacro
  |
  |.ffunc_bit_sh lshift, sllv, 0
  |.ffunc_bit_sh rshift, srlv, 0
  |.ffunc_bit_sh arshift, srav, 0
  |// Can't use rotrv, since it's only in MIPS32R2.
  |.ffunc_bit_sh rol, or, 1
  |.ffunc_bit_sh ror, or, 2
  |
  |.ffunc_bit tobit
  |->fff_resi:
  |  lw PC, FRAME_PC(BASE)
  |  addiu RA, BASE, -8
  |  sw TISNUM, -8+HI(BASE)
  |  b ->fff_res1
  |.  sw CRET1, -8+LO(BASE)
  |
  |//-----------------------------------------------------------------------
  |
  |->fff_fallback:			// Call fast function fallback handler.
  |  // BASE = new base, RB = CFUNC, RC = nargs*8
  |  lw TMP3, CFUNC:RB->f
  |    addu TMP1, BASE, NARGS8:RC
  |   lw PC, FRAME_PC(BASE)		// Fallback may overwrite PC.
  |    addiu TMP0, TMP1, 8*LUA_MINSTACK
  |     lw TMP2, L->maxstack
  |   sw PC, SAVE_PC			// Redundant (but a defined value).
  |  sltu AT, TMP2, TMP0
  |     sw BASE, L->base
  |    sw TMP1, L->top
  |  bnez AT, >5			// Need to grow stack.
  |.  move CFUNCADDR, TMP3
  |  jalr TMP3				// (lua_State *L)
  |.  move CARG1, L
  |  // Either throws an error, or recovers and returns -1, 0 or nresults+1.
  |  lw BASE, L->base
  |   sll RD, CRET1, 3
  |  bgtz CRET1, ->fff_res		// Returned nresults+1?
  |.  addiu RA, BASE, -8
  |1:  // Returned 0 or -1: retry fast path.
  |  lw TMP0, L->top
  |   lw LFUNC:RB, FRAME_FUNC(BASE)
  |  bnez CRET1, ->vm_call_tail		// Returned -1?
  |.  subu NARGS8:RC, TMP0, BASE
  |  ins_callt				// Returned 0: retry fast path.
  |
  |// Reconstruct previous base for vmeta_call during tailcall.
  |->vm_call_tail:
  |  andi TMP0, PC, FRAME_TYPE
  |   li AT, -4
  |  bnez TMP0, >3
  |.  and TMP1, PC, AT
  |  lbu TMP1, OFS_RA(PC)
  |  sll TMP1, TMP1, 3
  |  addiu TMP1, TMP1, 8
  |3:
  |  b ->vm_call_dispatch		// Resolve again for tailcall.
  |.  subu TMP2, BASE, TMP1
  |
  |5:  // Grow stack for fallback handler.
  |  load_got lj_state_growstack
  |  li CARG2, LUA_MINSTACK
  |  call_intern lj_state_growstack	// (lua_State *L, int n)
  |.  move CARG1, L
  |  lw BASE, L->base
  |  b <1
  |.  li CRET1, 0			// Force retry.
  |
  |->fff_gcstep:			// Call GC step function.
  |  // BASE = new base, RC = nargs*8
  |  move MULTRES, ra
  |  load_got lj_gc_step
  |   sw BASE, L->base
  |  addu TMP0, BASE, NARGS8:RC
  |   sw PC, SAVE_PC			// Redundant (but a defined value).
  |  sw TMP0, L->top
  |  call_intern lj_gc_step		// (lua_State *L)
  |.  move CARG1, L
  |   lw BASE, L->base
  |  move ra, MULTRES
  |    lw TMP0, L->top
  |  lw CFUNC:RB, FRAME_FUNC(BASE)
  |  jr ra
  |.  subu NARGS8:RC, TMP0, BASE
  |
  |//-----------------------------------------------------------------------
  |//-- Special dispatch targets -------------------------------------------
  |//-----------------------------------------------------------------------
  |
  |->vm_record:				// Dispatch target for recording phase.
  |.if JIT
  |  lbu TMP3, DISPATCH_GL(hookmask)(DISPATCH)
  |  andi AT, TMP3, HOOK_VMEVENT	// No recording while in vmevent.
  |  bnez AT, >5
  |  // Decrement the hookcount for consistency, but always do the call.
  |.  lw TMP2, DISPATCH_GL(hookcount)(DISPATCH)
  |  andi AT, TMP3, HOOK_ACTIVE
  |  bnez AT, >1
  |.  addiu TMP2, TMP2, -1
  |  andi AT, TMP3, LUA_MASKLINE|LUA_MASKCOUNT
  |  beqz AT, >1
  |.  nop
  |  b >1
  |.  sw TMP2, DISPATCH_GL(hookcount)(DISPATCH)
  |.endif
  |
  |->vm_rethook:			// Dispatch target for return hooks.
  |  lbu TMP3, DISPATCH_GL(hookmask)(DISPATCH)
  |  andi AT, TMP3, HOOK_ACTIVE		// Hook already active?
  |  beqz AT, >1
  |5:  // Re-dispatch to static ins.
  |.  lw AT, GG_DISP2STATIC(TMP0)	// Assumes TMP0 holds DISPATCH+OP*4.
  |  jr AT
  |.  nop
  |
  |->vm_inshook:			// Dispatch target for instr/line hooks.
  |  lbu TMP3, DISPATCH_GL(hookmask)(DISPATCH)
  |  lw TMP2, DISPATCH_GL(hookcount)(DISPATCH)
  |  andi AT, TMP3, HOOK_ACTIVE		// Hook already active?
  |  bnez AT, <5
  |.  andi AT, TMP3, LUA_MASKLINE|LUA_MASKCOUNT
  |  beqz AT, <5
  |.  addiu TMP2, TMP2, -1
  |  beqz TMP2, >1
  |.  sw TMP2, DISPATCH_GL(hookcount)(DISPATCH)
  |  andi AT, TMP3, LUA_MASKLINE
  |  beqz AT, <5
  |1:
  |.  load_got lj_dispatch_ins
  |   sw MULTRES, SAVE_MULTRES
  |  move CARG2, PC
  |   sw BASE, L->base
  |  // SAVE_PC must hold the _previous_ PC. The callee updates it with PC.
  |  call_intern lj_dispatch_ins	// (lua_State *L, const BCIns *pc)
  |.  move CARG1, L
  |3:
  |  lw BASE, L->base
  |4:  // Re-dispatch to static ins.
  |  lw INS, -4(PC)
  |  decode_OP4a TMP1, INS
  |  decode_OP4b TMP1
  |  addu TMP0, DISPATCH, TMP1
  |   decode_RD8a RD, INS
  |  lw AT, GG_DISP2STATIC(TMP0)
  |   decode_RA8a RA, INS
  |   decode_RD8b RD
  |  jr AT
  |   decode_RA8b RA
  |
  |->cont_hook:				// Continue from hook yield.
  |  addiu PC, PC, 4
  |  b <4
  |.  lw MULTRES, -24+LO(RB)		// Restore MULTRES for *M ins.
  |
  |->vm_hotloop:			// Hot loop counter underflow.
  |.if JIT
  |  lw LFUNC:TMP1, FRAME_FUNC(BASE)
  |   addiu CARG1, DISPATCH, GG_DISP2J
  |   sw PC, SAVE_PC
  |  lw TMP1, LFUNC:TMP1->pc
  |   move CARG2, PC
  |   sw L, DISPATCH_J(L)(DISPATCH)
  |  lbu TMP1, PC2PROTO(framesize)(TMP1)
  |  load_got lj_trace_hot
  |   sw BASE, L->base
  |  sll TMP1, TMP1, 3
  |  addu TMP1, BASE, TMP1
  |  call_intern lj_trace_hot		// (jit_State *J, const BCIns *pc)
  |.  sw TMP1, L->top
  |  b <3
  |.  nop
  |.endif
  |
  |->vm_callhook:			// Dispatch target for call hooks.
  |.if JIT
  |  b >1
  |.endif
  |.  move CARG2, PC
  |
  |->vm_hotcall:			// Hot call counter underflow.
  |.if JIT
  |  ori CARG2, PC, 1
  |1:
  |.endif
  |  load_got lj_dispatch_call
  |  addu TMP0, BASE, RC
  |   sw PC, SAVE_PC
  |   sw BASE, L->base
  |  subu RA, RA, BASE
  |   sw TMP0, L->top
  |  call_intern lj_dispatch_call	// (lua_State *L, const BCIns *pc)
  |.  move CARG1, L
  |  // Returns ASMFunction.
  |  lw BASE, L->base
  |   lw TMP0, L->top
  |   sw r0, SAVE_PC			// Invalidate for subsequent line hook.
  |  subu NARGS8:RC, TMP0, BASE
  |  addu RA, BASE, RA
  |  lw LFUNC:RB, FRAME_FUNC(BASE)
  |  jr CRET1
  |.  lw INS, -4(PC)
  |
  |->cont_stitch:			// Trace stitching.
  |.if JIT
  |  // RA = resultptr, RB = meta base
  |  lw INS, -4(PC)
  |    lw TMP2, -24+LO(RB)		// Save previous trace.
  |  decode_RA8a RC, INS
  |   addiu AT, MULTRES, -8
  |  decode_RA8b RC
  |   beqz AT, >2
  |. addu RC, BASE, RC			// Call base.
  |1:  // Move results down.
  |  lw SFRETHI, HI(RA)
  |   lw SFRETLO, LO(RA)
  |   addiu AT, AT, -8
  |    addiu RA, RA, 8
  |  sw SFRETHI, HI(RC)
  |   sw SFRETLO, LO(RC)
  |   bnez AT, <1
  |.   addiu RC, RC, 8
  |2:
  |   decode_RA8a RA, INS
  |    decode_RB8a RB, INS
  |   decode_RA8b RA
  |    decode_RB8b RB
  |   addu RA, RA, RB
  |   addu RA, BASE, RA
  |3:
  |   sltu AT, RC, RA
  |   bnez AT, >9			// More results wanted?
  |.   nop
  |
  |  lhu TMP3, TRACE:TMP2->traceno
  |  lhu RD, TRACE:TMP2->link
  |  beq RD, TMP3, ->cont_nop		// Blacklisted.
  |.  load_got lj_dispatch_stitch
  |  bnez RD, =>BC_JLOOP		// Jump to stitched trace.
  |.  sll RD, RD, 3
  |
  |  // Stitch a new trace to the previous trace.
  |  sw TMP3, DISPATCH_J(exitno)(DISPATCH)
  |  sw L, DISPATCH_J(L)(DISPATCH)
  |  sw BASE, L->base
  |  addiu CARG1, DISPATCH, GG_DISP2J
  |  call_intern lj_dispatch_stitch	// (jit_State *J, const BCIns *pc)
  |.  move CARG2, PC
  |  b ->cont_nop
  |.  lw BASE, L->base
  |
  |9:
  |  sw TISNIL, HI(RC)
  |  b <3
  |.  addiu RC, RC, 8
  |.endif
  |
  |->vm_profhook:			// Dispatch target for profiler hook.
#if LJ_HASPROFILE
  |  load_got lj_dispatch_profile
  |   sw MULTRES, SAVE_MULTRES
  |  move CARG2, PC
  |   sw BASE, L->base
  |  call_intern lj_dispatch_profile	// (lua_State *L, const BCIns *pc)
  |.  move CARG1, L
  |  // HOOK_PROFILE is off again, so re-dispatch to dynamic instruction.
  |  addiu PC, PC, -4
  |  b ->cont_nop
  |.  lw BASE, L->base
#endif
  |
  |//-----------------------------------------------------------------------
  |//-- Trace exit handler -------------------------------------------------
  |//-----------------------------------------------------------------------
  |
  |.macro savex_, a, b
  |.if FPU
  |  sdc1 f..a, 16+a*8(sp)
  |  sw r..a, 16+32*8+a*4(sp)
  |  sw r..b, 16+32*8+b*4(sp)
  |.else
  |  sw r..a, 16+a*4(sp)
  |  sw r..b, 16+b*4(sp)
  |.endif
  |.endmacro
  |
  |->vm_exit_handler:
  |.if JIT
  |.if FPU
  |  addiu sp, sp, -(16+32*8+32*4)
  |.else
  |  addiu sp, sp, -(16+32*4)
  |.endif
  |  savex_ 0, 1
  |  savex_ 2, 3
  |  savex_ 4, 5
  |  savex_ 6, 7
  |  savex_ 8, 9
  |  savex_ 10, 11
  |  savex_ 12, 13
  |  savex_ 14, 15
  |  savex_ 16, 17
  |  savex_ 18, 19
  |  savex_ 20, 21
  |  savex_ 22, 23
  |  savex_ 24, 25
  |  savex_ 26, 27
  |.if FPU
  |  sdc1 f28, 16+28*8(sp)
  |  sdc1 f30, 16+30*8(sp)
  |  sw r28, 16+32*8+28*4(sp)
  |  sw r30, 16+32*8+30*4(sp)
  |  sw r0, 16+32*8+31*4(sp)		// Clear RID_TMP.
  |  addiu TMP2, sp, 16+32*8+32*4	// Recompute original value of sp.
  |  sw TMP2, 16+32*8+29*4(sp)		// Store sp in RID_SP
  |.else
  |  sw r28, 16+28*4(sp)
  |  sw r30, 16+30*4(sp)
  |  sw r0, 16+31*4(sp)			// Clear RID_TMP.
  |  addiu TMP2, sp, 16+32*4		// Recompute original value of sp.
  |  sw TMP2, 16+29*4(sp)		// Store sp in RID_SP
  |.endif
  |  li_vmstate EXIT
  |  addiu DISPATCH, JGL, -GG_DISP2G-32768
  |  lw TMP1, 0(TMP2)			// Load exit number.
  |  st_vmstate
  |  lw L, DISPATCH_GL(cur_L)(DISPATCH)
  |   lw BASE, DISPATCH_GL(jit_base)(DISPATCH)
  |  load_got lj_trace_exit
  |  sw L, DISPATCH_J(L)(DISPATCH)
  |  sw ra, DISPATCH_J(parent)(DISPATCH)  // Store trace number.
  |   sw BASE, L->base
  |  sw TMP1, DISPATCH_J(exitno)(DISPATCH)  // Store exit number.
  |  addiu CARG1, DISPATCH, GG_DISP2J
  |   sw r0, DISPATCH_GL(jit_base)(DISPATCH)
  |  call_intern lj_trace_exit		// (jit_State *J, ExitState *ex)
  |.  addiu CARG2, sp, 16
  |  // Returns MULTRES (unscaled) or negated error code.
  |  lw TMP1, L->cframe
  |  li AT, -4
  |   lw BASE, L->base
  |  and sp, TMP1, AT
  |   lw PC, SAVE_PC			// Get SAVE_PC.
  |  b >1
  |.  sw L, SAVE_L			// Set SAVE_L (on-trace resume/yield).
  |.endif
  |->vm_exit_interp:
  |.if JIT
  |  // CRET1 = MULTRES or negated error code, BASE, PC and JGL set.
  |  lw L, SAVE_L
  |   addiu DISPATCH, JGL, -GG_DISP2G-32768
  |  sw BASE, L->base
  |1:
  |  bltz CRET1, >9			// Check for error from exit.
  |.  lw LFUNC:RB, FRAME_FUNC(BASE)
  |    .FPU lui TMP3, 0x59c0			// TOBIT = 2^52 + 2^51 (float).
  |  sll MULTRES, CRET1, 3
  |    li TISNIL, LJ_TNIL
  |     li TISNUM, LJ_TISNUM		// Setup type comparison constants.
  |  sw MULTRES, SAVE_MULTRES
  |    .FPU mtc1 TMP3, TOBIT
  |  lw TMP1, LFUNC:RB->pc
  |   sw r0, DISPATCH_GL(jit_base)(DISPATCH)
  |  lw KBASE, PC2PROTO(k)(TMP1)
  |    .FPU cvt.d.s TOBIT, TOBIT
  |  // Modified copy of ins_next which handles function header dispatch, too.
  |  lw INS, 0(PC)
  |   addiu PC, PC, 4
  |    // Assumes TISNIL == ~LJ_VMST_INTERP == -1
  |    sw TISNIL, DISPATCH_GL(vmstate)(DISPATCH)
  |  decode_OP4a TMP1, INS
  |  decode_OP4b TMP1
  |    sltiu TMP2, TMP1, BC_FUNCF*4
  |  addu TMP0, DISPATCH, TMP1
  |   decode_RD8a RD, INS
  |  lw AT, 0(TMP0)
  |   decode_RA8a RA, INS
  |    beqz TMP2, >2
  |.  decode_RA8b RA
  |  jr AT
  |.  decode_RD8b RD
  |2:
  |  sltiu TMP2, TMP1, (BC_FUNCC+2)*4	// Fast function?
  |  bnez TMP2, >3
  |.  lw TMP1, FRAME_PC(BASE)
  |  // Check frame below fast function.
  |  andi TMP0, TMP1, FRAME_TYPE
  |  bnez TMP0, >3			// Trace stitching continuation?
  |.  nop
  |  // Otherwise set KBASE for Lua function below fast function.
  |  lw TMP2, -4(TMP1)
  |  decode_RA8a TMP0, TMP2
  |  decode_RA8b TMP0
  |  subu TMP1, BASE, TMP0
  |  lw LFUNC:TMP2, -8+FRAME_FUNC(TMP1)
  |  lw TMP1, LFUNC:TMP2->pc
  |  lw KBASE, PC2PROTO(k)(TMP1)
  |3:
  |  addiu RC, MULTRES, -8
  |  jr AT
  |.  addu RA, RA, BASE
  |
  |9:  // Rethrow error from the right C frame.
  |  load_got lj_err_throw
  |  negu CARG2, CRET1
  |  call_intern lj_err_throw		// (lua_State *L, int errcode)
  |.  move CARG1, L
  |.endif
  |
  |//-----------------------------------------------------------------------
  |//-- Math helper functions ----------------------------------------------
  |//-----------------------------------------------------------------------
  |
  |// Hard-float round to integer.
  |// Modifies AT, TMP0, FRET1, FRET2, f4. Keeps all others incl. FARG1.
  |.macro vm_round_hf, func
  |  lui TMP0, 0x4330			// Hiword of 2^52 (double).
  |  mtc1 r0, f4
  |  mtc1 TMP0, f5
  |  abs.d FRET2, FARG1			// |x|
  |    mfc1 AT, f13
  |  c.olt.d 0, FRET2, f4
  |   add.d FRET1, FRET2, f4		// (|x| + 2^52) - 2^52
  |  bc1f 0, >1				// Truncate only if |x| < 2^52.
  |.  sub.d FRET1, FRET1, f4
  |    slt AT, AT, r0
  |.if "func" == "ceil"
  |   lui TMP0, 0xbff0			// Hiword of -1 (double). Preserves -0.
  |.else
  |   lui TMP0, 0x3ff0			// Hiword of +1 (double).
  |.endif
  |.if "func" == "trunc"
  |   mtc1 TMP0, f5
  |  c.olt.d 0, FRET2, FRET1		// |x| < result?
  |   sub.d FRET2, FRET1, f4
  |  movt.d FRET1, FRET2, 0		// If yes, subtract +1.
  |  neg.d FRET2, FRET1
  |  jr ra
  |.  movn.d FRET1, FRET2, AT		// Merge sign bit back in.
  |.else
  |  neg.d FRET2, FRET1
  |   mtc1 TMP0, f5
  |  movn.d FRET1, FRET2, AT		// Merge sign bit back in.
  |.if "func" == "ceil"
  |  c.olt.d 0, FRET1, FARG1		// x > result?
  |.else
  |  c.olt.d 0, FARG1, FRET1		// x < result?
  |.endif
  |   sub.d FRET2, FRET1, f4		// If yes, subtract +-1.
  |  jr ra
  |.  movt.d FRET1, FRET2, 0
  |.endif
  |1:
  |  jr ra
  |.  mov.d FRET1, FARG1
  |.endmacro
  |
  |.macro vm_round, func
  |.if FPU
  |  vm_round_hf, func
  |.endif
  |.endmacro
  |
  |->vm_floor:
  |  vm_round floor
  |->vm_ceil:
  |  vm_round ceil
  |->vm_trunc:
  |.if JIT
  |  vm_round trunc
  |.endif
  |
  |// Soft-float integer to number conversion.
  |.macro sfi2d, AHI, ALO
  |.if not FPU
  |  beqz ALO, >9			// Handle zero first.
  |.  sra TMP0, ALO, 31
  |  xor TMP1, ALO, TMP0
  |  subu TMP1, TMP1, TMP0		// Absolute value in TMP1.
  |  clz AHI, TMP1
  |    andi TMP0, TMP0, 0x800		// Mask sign bit.
  |  li AT, 0x3ff+31-1
  |   sllv TMP1, TMP1, AHI		// Align mantissa left with leading 1.
  |  subu AHI, AT, AHI			// Exponent - 1 in AHI.
  |   sll ALO, TMP1, 21
  |  or AHI, AHI, TMP0			// Sign | Exponent.
  |   srl TMP1, TMP1, 11
  |  sll AHI, AHI, 20			// Align left.
  |  jr ra
  |.  addu AHI, AHI, TMP1		// Add mantissa, increment exponent.
  |9:
  |  jr ra
  |.  li AHI, 0
  |.endif
  |.endmacro
  |
  |// Input SFARG1LO. Output: SFARG1*. Temporaries: AT, TMP0, TMP1.
  |->vm_sfi2d_1:
  |  sfi2d SFARG1HI, SFARG1LO
  |
  |// Input SFARG2LO. Output: SFARG2*. Temporaries: AT, TMP0, TMP1.
  |->vm_sfi2d_2:
  |  sfi2d SFARG2HI, SFARG2LO
  |
  |// Soft-float comparison. Equivalent to c.eq.d.
  |// Input: SFARG*. Output: CRET1. Temporaries: AT, TMP0, TMP1.
  |->vm_sfcmpeq:
  |.if not FPU
  |  sll AT, SFARG1HI, 1
  |  sll TMP0, SFARG2HI, 1
  |  or CRET1, SFARG1LO, SFARG2LO
  |  or TMP1, AT, TMP0
  |  or TMP1, TMP1, CRET1
  |  beqz TMP1, >8			// Both args +-0: return 1.
  |.  sltu CRET1, r0, SFARG1LO
  |  lui TMP1, 0xffe0
  |  addu AT, AT, CRET1
  |   sltu CRET1, r0, SFARG2LO
  |  sltu AT, TMP1, AT
  |   addu TMP0, TMP0, CRET1
  |   sltu TMP0, TMP1, TMP0
  |  or TMP1, AT, TMP0
  |  bnez TMP1, >9			// Either arg is NaN: return 0;
  |.  xor TMP0, SFARG1HI, SFARG2HI
  |  xor TMP1, SFARG1LO, SFARG2LO
  |  or AT, TMP0, TMP1
  |  jr ra
  |.  sltiu CRET1, AT, 1		// Same values: return 1.
  |8:
  |  jr ra
  |.  li CRET1, 1
  |9:
  |  jr ra
  |.  li CRET1, 0
  |.endif
  |
  |// Soft-float comparison. Equivalent to c.ult.d and c.olt.d.
  |// Input: SFARG*. Output: CRET1. Temporaries: AT, TMP0, TMP1, CRET2.
  |->vm_sfcmpult:
  |.if not FPU
  |  b >1
  |.  li CRET2, 1
  |.endif
  |
  |->vm_sfcmpolt:
  |.if not FPU
  |  li CRET2, 0
  |1:
  |  sll AT, SFARG1HI, 1
  |  sll TMP0, SFARG2HI, 1
  |  or CRET1, SFARG1LO, SFARG2LO
  |  or TMP1, AT, TMP0
  |  or TMP1, TMP1, CRET1
  |  beqz TMP1, >8			// Both args +-0: return 0.
  |.  sltu CRET1, r0, SFARG1LO
  |  lui TMP1, 0xffe0
  |  addu AT, AT, CRET1
  |   sltu CRET1, r0, SFARG2LO
  |  sltu AT, TMP1, AT
  |   addu TMP0, TMP0, CRET1
  |   sltu TMP0, TMP1, TMP0
  |  or TMP1, AT, TMP0
  |  bnez TMP1, >9			// Either arg is NaN: return 0 or 1;
  |.  and AT, SFARG1HI, SFARG2HI
  |  bltz AT, >5			// Both args negative?
  |.  nop
  |  beq SFARG1HI, SFARG2HI, >8
  |.  sltu CRET1, SFARG1LO, SFARG2LO
  |  jr ra
  |.  slt CRET1, SFARG1HI, SFARG2HI
  |5:  // Swap conditions if both operands are negative.
  |  beq SFARG1HI, SFARG2HI, >8
  |.  sltu CRET1, SFARG2LO, SFARG1LO
  |  jr ra
  |.  slt CRET1, SFARG2HI, SFARG1HI
  |8:
  |  jr ra
  |.  nop
  |9:
  |  jr ra
  |.  move CRET1, CRET2
  |.endif
  |
  |// Soft-float comparison. Equivalent to c.ole.d a, b or c.ole.d b, a.
  |// Input: SFARG*, TMP3. Output: CRET1. Temporaries: AT, TMP0, TMP1.
  |->vm_sfcmpolex:
  |.if not FPU
  |  sll AT, SFARG1HI, 1
  |  sll TMP0, SFARG2HI, 1
  |  or CRET1, SFARG1LO, SFARG2LO
  |  or TMP1, AT, TMP0
  |  or TMP1, TMP1, CRET1
  |  beqz TMP1, >8			// Both args +-0: return 1.
  |.  sltu CRET1, r0, SFARG1LO
  |  lui TMP1, 0xffe0
  |  addu AT, AT, CRET1
  |   sltu CRET1, r0, SFARG2LO
  |  sltu AT, TMP1, AT
  |   addu TMP0, TMP0, CRET1
  |   sltu TMP0, TMP1, TMP0
  |  or TMP1, AT, TMP0
  |  bnez TMP1, >9			// Either arg is NaN: return 0;
  |.  and AT, SFARG1HI, SFARG2HI
  |  xor AT, AT, TMP3
  |  bltz AT, >5			// Both args negative?
  |.  nop
  |  beq SFARG1HI, SFARG2HI, >6
  |.  sltu CRET1, SFARG2LO, SFARG1LO
  |  jr ra
  |.  slt CRET1, SFARG2HI, SFARG1HI
  |5:  // Swap conditions if both operands are negative.
  |  beq SFARG1HI, SFARG2HI, >6
  |.  sltu CRET1, SFARG1LO, SFARG2LO
  |  slt CRET1, SFARG1HI, SFARG2HI
  |6:
  |  jr ra
  |.  nop
  |8:
  |  jr ra
  |.  li CRET1, 1
  |9:
  |  jr ra
  |.  li CRET1, 0
  |.endif
  |
  |.macro sfmin_max, name, intins
  |->vm_sf .. name:
  |.if JIT and not FPU
  |  move TMP2, ra
  |  bal ->vm_sfcmpolt
  |.  nop
  |  move TMP0, CRET1
  |  move SFRETHI, SFARG1HI
  |   move SFRETLO, SFARG1LO
  |  move ra, TMP2
  |  intins SFRETHI, SFARG2HI, TMP0
  |  jr ra
  |.  intins SFRETLO, SFARG2LO, TMP0
  |.endif
  |.endmacro
  |
  |  sfmin_max min, movz
  |  sfmin_max max, movn
  |
  |//-----------------------------------------------------------------------
  |//-- Miscellaneous functions --------------------------------------------
  |//-----------------------------------------------------------------------
  |
  |//-----------------------------------------------------------------------
  |//-- FFI helper functions -----------------------------------------------
  |//-----------------------------------------------------------------------
  |
  |// Handler for callback functions. Callback slot number in r1, g in r2.
  |->vm_ffi_callback:
  |.if FFI
  |.type CTSTATE, CTState, PC
  |  saveregs
  |  lw CTSTATE, GL:r2->ctype_state
  |   addiu DISPATCH, r2, GG_G2DISP
  |  load_got lj_ccallback_enter
  |  sw r1, CTSTATE->cb.slot
  |  sw CARG1, CTSTATE->cb.gpr[0]
  |  sw CARG2, CTSTATE->cb.gpr[1]
  |   .FPU sdc1 FARG1, CTSTATE->cb.fpr[0]
  |  sw CARG3, CTSTATE->cb.gpr[2]
  |  sw CARG4, CTSTATE->cb.gpr[3]
  |   .FPU sdc1 FARG2, CTSTATE->cb.fpr[1]
  |  addiu TMP0, sp, CFRAME_SPACE+16
  |  sw TMP0, CTSTATE->cb.stack
  |  sw r0, SAVE_PC			// Any value outside of bytecode is ok.
  |   move CARG2, sp
  |  call_intern lj_ccallback_enter	// (CTState *cts, void *cf)
  |.  move CARG1, CTSTATE
  |  // Returns lua_State *.
  |  lw BASE, L:CRET1->base
  |  lw RC, L:CRET1->top
  |     li TISNUM, LJ_TISNUM		// Setup type comparison constants.
  |   move L, CRET1
  |     .FPU lui TMP3, 0x59c0		// TOBIT = 2^52 + 2^51 (float).
  |  lw LFUNC:RB, FRAME_FUNC(BASE)
  |     .FPU mtc1 TMP3, TOBIT
  |    li_vmstate INTERP
  |     li TISNIL, LJ_TNIL
  |  subu RC, RC, BASE
  |    st_vmstate
  |     .FPU cvt.d.s TOBIT, TOBIT
  |  ins_callt
  |.endif
  |
  |->cont_ffi_callback:			// Return from FFI callback.
  |.if FFI
  |  load_got lj_ccallback_leave
  |  lw CTSTATE, DISPATCH_GL(ctype_state)(DISPATCH)
  |   sw BASE, L->base
  |   sw RB, L->top
  |  sw L, CTSTATE->L
  |  move CARG2, RA
  |  call_intern lj_ccallback_leave	// (CTState *cts, TValue *o)
  |.  move CARG1, CTSTATE
  |   .FPU ldc1 FRET1, CTSTATE->cb.fpr[0]
  |  lw CRET1, CTSTATE->cb.gpr[0]
  |   .FPU ldc1 FRET2, CTSTATE->cb.fpr[1]
  |  b ->vm_leave_unw
  |.  lw CRET2, CTSTATE->cb.gpr[1]
  |.endif
  |
  |->vm_ffi_call:			// Call C function via FFI.
  |  // Caveat: needs special frame unwinding, see below.
  |.if FFI
  |  .type CCSTATE, CCallState, CARG1
  |  lw TMP1, CCSTATE->spadj
  |   lbu CARG2, CCSTATE->nsp
  |  move TMP2, sp
  |  subu sp, sp, TMP1
  |  sw ra, -4(TMP2)
  |   sll CARG2, CARG2, 2
  |  sw r16, -8(TMP2)
  |  sw CCSTATE, -12(TMP2)
  |  move r16, TMP2
  |  addiu TMP1, CCSTATE, offsetof(CCallState, stack)
  |  addiu TMP2, sp, 16
  |  beqz CARG2, >2
  |.  addu TMP3, TMP1, CARG2
  |1:
  |   lw TMP0, 0(TMP1)
  |  addiu TMP1, TMP1, 4
  |  sltu AT, TMP1, TMP3
  |   sw TMP0, 0(TMP2)
  |  bnez AT, <1
  |.  addiu TMP2, TMP2, 4
  |2:
  |  lw CFUNCADDR, CCSTATE->func
  |  lw CARG2, CCSTATE->gpr[1]
  |  lw CARG3, CCSTATE->gpr[2]
  |  lw CARG4, CCSTATE->gpr[3]
  |  .FPU ldc1 FARG1, CCSTATE->fpr[0]
  |  .FPU ldc1 FARG2, CCSTATE->fpr[1]
  |  jalr CFUNCADDR
  |.  lw CARG1, CCSTATE->gpr[0]		// Do this last, since CCSTATE is CARG1.
  |  lw CCSTATE:TMP1, -12(r16)
  |  lw TMP2, -8(r16)
  |  lw ra, -4(r16)
  |  sw CRET1, CCSTATE:TMP1->gpr[0]
  |  sw CRET2, CCSTATE:TMP1->gpr[1]
  |.if FPU
  |  sdc1 FRET1, CCSTATE:TMP1->fpr[0]
  |  sdc1 FRET2, CCSTATE:TMP1->fpr[1]
  |.else
  |  sw CARG1, CCSTATE:TMP1->gpr[2]	// Soft-float: complex double .im part.
  |  sw CARG2, CCSTATE:TMP1->gpr[3]
  |.endif
  |  move sp, r16
  |  jr ra
  |.  move r16, TMP2
  |.endif
  |// Note: vm_ffi_call must be the last function in this object file!
  |
  |//-----------------------------------------------------------------------
}

/* Generate the code for a single instruction. */
static void build_ins(BuildCtx *ctx, BCOp op, int defop)
{
  int vk = 0;
  |=>defop:

  switch (op) {

  /* -- Comparison ops ---------------------------------------------------- */

  /* Remember: all ops branch for a true comparison, fall through otherwise. */

  case BC_ISLT: case BC_ISGE: case BC_ISLE: case BC_ISGT:
    |  // RA = src1*8, RD = src2*8, JMP with RD = target
    |.macro bc_comp, FRA, FRD, RAHI, RALO, RDHI, RDLO, movop, fmovop, fcomp, sfcomp
    |  addu RA, BASE, RA
    |   addu RD, BASE, RD
    |  lw RAHI, HI(RA)
    |   lw RDHI, HI(RD)
    |    lhu TMP2, OFS_RD(PC)
    |    addiu PC, PC, 4
    |  bne RAHI, TISNUM, >2
    |.  lw RALO, LO(RA)
    |    lui TMP3, (-(BCBIAS_J*4 >> 16) & 65535)
    |  lw RDLO, LO(RD)
    |  bne RDHI, TISNUM, >5
    |.   decode_RD4b TMP2
    |  slt AT, SFARG1LO, SFARG2LO
    |    addu TMP2, TMP2, TMP3
    |  movop TMP2, r0, AT
    |1:
    |  addu PC, PC, TMP2
    |  ins_next
    |
    |2:  // RA is not an integer.
    |  sltiu AT, RAHI, LJ_TISNUM
    |  beqz AT, ->vmeta_comp
    |.   lui TMP3, (-(BCBIAS_J*4 >> 16) & 65535)
    |  sltiu AT, RDHI, LJ_TISNUM
    |.if FPU
    |  ldc1 FRA, 0(RA)
    |   ldc1 FRD, 0(RD)
    |.else
    |   lw RDLO, LO(RD)
    |.endif
    |  beqz AT, >4
    |.   decode_RD4b TMP2
    |3:  // RA and RD are both numbers.
    |.if FPU
    |  fcomp f20, f22
    |   addu TMP2, TMP2, TMP3
    |  b <1
    |.  fmovop TMP2, r0
    |.else
    |  bal sfcomp
    |.   addu TMP2, TMP2, TMP3
    |  b <1
    |.  movop TMP2, r0, CRET1
    |.endif
    |
    |4:  // RA is a number, RD is not a number.
    |  bne RDHI, TISNUM, ->vmeta_comp
    |  // RA is a number, RD is an integer. Convert RD to a number.
    |.if FPU
    |.  lwc1 FRD, LO(RD)
    |  b <3
    |.  cvt.d.w FRD, FRD
    |.else
    |.  nop
    |.if "RDHI" == "SFARG1HI"
    |  bal ->vm_sfi2d_1
    |.else
    |  bal ->vm_sfi2d_2
    |.endif
    |.  nop
    |  b <3
    |.  nop
    |.endif
    |
    |5:  // RA is an integer, RD is not an integer
    |  sltiu AT, RDHI, LJ_TISNUM
    |  beqz AT, ->vmeta_comp
    |  // RA is an integer, RD is a number. Convert RA to a number.
    |.if FPU
    |.  mtc1 RALO, FRA
    |   ldc1 FRD, 0(RD)
    |  b <3
    |   cvt.d.w FRA, FRA
    |.else
    |.  nop
    |.if "RAHI" == "SFARG1HI"
    |  bal ->vm_sfi2d_1
    |.else
    |  bal ->vm_sfi2d_2
    |.endif
    |.  nop
    |  b <3
    |.  nop
    |.endif
    |.endmacro
    |
    if (op == BC_ISLT) {
      |  bc_comp f20, f22, SFARG1HI, SFARG1LO, SFARG2HI, SFARG2LO, movz, movf, c.olt.d, ->vm_sfcmpolt
    } else if (op == BC_ISGE) {
      |  bc_comp f20, f22, SFARG1HI, SFARG1LO, SFARG2HI, SFARG2LO, movn, movt, c.olt.d, ->vm_sfcmpolt
    } else if (op == BC_ISLE) {
      |  bc_comp f22, f20, SFARG2HI, SFARG2LO, SFARG1HI, SFARG1LO, movn, movt, c.ult.d, ->vm_sfcmpult
    } else {
      |  bc_comp f22, f20, SFARG2HI, SFARG2LO, SFARG1HI, SFARG1LO, movz, movf, c.ult.d, ->vm_sfcmpult
    }
    break;

  case BC_ISEQV: case BC_ISNEV:
    vk = op == BC_ISEQV;
    |  // RA = src1*8, RD = src2*8, JMP with RD = target
    |  addu RA, BASE, RA
    |    addiu PC, PC, 4
    |  addu RD, BASE, RD
    |  lw SFARG1HI, HI(RA)
    |    lhu TMP2, -4+OFS_RD(PC)
    |  lw SFARG2HI, HI(RD)
    |    lui TMP3, (-(BCBIAS_J*4 >> 16) & 65535)
    |  sltu AT, TISNUM, SFARG1HI
    |  sltu TMP0, TISNUM, SFARG2HI
    |  or AT, AT, TMP0
    if (vk) {
      |  beqz AT, ->BC_ISEQN_Z
    } else {
      |  beqz AT, ->BC_ISNEN_Z
    }
    |.   decode_RD4b TMP2
    |  // Either or both types are not numbers.
    |  lw SFARG1LO, LO(RA)
    |  lw SFARG2LO, LO(RD)
    |  addu TMP2, TMP2, TMP3
    |.if FFI
    |  li TMP3, LJ_TCDATA
    |  beq SFARG1HI, TMP3, ->vmeta_equal_cd
    |.endif
    |.  sltiu AT, SFARG1HI, LJ_TISPRI		// Not a primitive?
    |.if FFI
    |  beq SFARG2HI, TMP3, ->vmeta_equal_cd
    |.endif
    |.  xor TMP3, SFARG1LO, SFARG2LO		// Same tv?
    |  xor SFARG2HI, SFARG2HI, SFARG1HI		// Same type?
    |  sltiu TMP0, SFARG1HI, LJ_TISTABUD+1	// Table or userdata?
    |  movz TMP3, r0, AT			// Ignore tv if primitive.
    |  movn TMP0, r0, SFARG2HI			// Tab/ud and same type?
    |  or AT, SFARG2HI, TMP3			// Same type && (pri||same tv).
    |  movz TMP0, r0, AT
    |  beqz TMP0, >1	// Done if not tab/ud or not same type or same tv.
    if (vk) {
      |.  movn TMP2, r0, AT
    } else {
      |.  movz TMP2, r0, AT
    }
    |  // Different tables or userdatas. Need to check __eq metamethod.
    |  // Field metatable must be at same offset for GCtab and GCudata!
    |  lw TAB:TMP1, TAB:SFARG1LO->metatable
    |  beqz TAB:TMP1, >1		// No metatable?
    |.  nop
    |  lbu TMP1, TAB:TMP1->nomm
    |  andi TMP1, TMP1, 1<<MM_eq
    |  bnez TMP1, >1			// Or 'no __eq' flag set?
    |.  nop
    |  b ->vmeta_equal			// Handle __eq metamethod.
    |.  li TMP0, 1-vk			// ne = 0 or 1.
    |1:
    |  addu PC, PC, TMP2
    |  ins_next
    break;

  case BC_ISEQS: case BC_ISNES:
    vk = op == BC_ISEQS;
    |  // RA = src*8, RD = str_const*8 (~), JMP with RD = target
    |  addu RA, BASE, RA
    |   addiu PC, PC, 4
    |  lw TMP0, HI(RA)
    |   srl RD, RD, 1
    |  lw STR:TMP3, LO(RA)
    |   subu RD, KBASE, RD
    |    lhu TMP2, -4+OFS_RD(PC)
    |.if FFI
    |  li AT, LJ_TCDATA
    |  beq TMP0, AT, ->vmeta_equal_cd
    |.endif
    |.  lw STR:TMP1, -4(RD)		// KBASE-4-str_const*4
    |  addiu TMP0, TMP0, -LJ_TSTR
    |   decode_RD4b TMP2
    |  xor TMP1, STR:TMP1, STR:TMP3
    |  or TMP0, TMP0, TMP1
    |   lui TMP3, (-(BCBIAS_J*4 >> 16) & 65535)
    |   addu TMP2, TMP2, TMP3
    if (vk) {
      |  movn TMP2, r0, TMP0
    } else {
      |  movz TMP2, r0, TMP0
    }
    |  addu PC, PC, TMP2
    |  ins_next
    break;

  case BC_ISEQN: case BC_ISNEN:
    vk = op == BC_ISEQN;
    |  // RA = src*8, RD = num_const*8, JMP with RD = target
    |  addu RA, BASE, RA
    |   addu RD, KBASE, RD
    |  lw SFARG1HI, HI(RA)
    |   lw SFARG2HI, HI(RD)
    |    lhu TMP2, OFS_RD(PC)
    |    addiu PC, PC, 4
    |    lui TMP3, (-(BCBIAS_J*4 >> 16) & 65535)
    |    decode_RD4b TMP2
    if (vk) {
      |->BC_ISEQN_Z:
    } else {
      |->BC_ISNEN_Z:
    }
    |  bne SFARG1HI, TISNUM, >3
    |.  lw SFARG1LO, LO(RA)
    |  lw SFARG2LO, LO(RD)
    |    addu TMP2, TMP2, TMP3
    |  bne SFARG2HI, TISNUM, >6
    |.  xor AT, SFARG1LO, SFARG2LO
    if (vk) {
      |  movn TMP2, r0, AT
      |1:
      |  addu PC, PC, TMP2
      |2:
    } else {
      |  movz TMP2, r0, AT
      |1:
      |2:
      |  addu PC, PC, TMP2
    }
    |  ins_next
    |
    |3:  // RA is not an integer.
    |  sltiu AT, SFARG1HI, LJ_TISNUM
    |.if FFI
    |  beqz AT, >8
    |.else
    |  beqz AT, <2
    |.endif
    |.   addu TMP2, TMP2, TMP3
    |  sltiu AT, SFARG2HI, LJ_TISNUM
    |.if FPU
    |  ldc1 f20, 0(RA)
    |   ldc1 f22, 0(RD)
    |.endif
    |  beqz AT, >5
    |.  lw SFARG2LO, LO(RD)
    |4:  // RA and RD are both numbers.
    |.if FPU
    |  c.eq.d f20, f22
    |  b <1
    if (vk) {
      |.  movf TMP2, r0
    } else {
      |.  movt TMP2, r0
    }
    |.else
    |  bal ->vm_sfcmpeq
    |.  nop
    |  b <1
    if (vk) {
      |.  movz TMP2, r0, CRET1
    } else {
      |.  movn TMP2, r0, CRET1
    }
    |.endif
    |
    |5:  // RA is a number, RD is not a number.
    |.if FFI
    |  bne SFARG2HI, TISNUM, >9
    |.else
    |  bne SFARG2HI, TISNUM, <2
    |.endif
    |  // RA is a number, RD is an integer. Convert RD to a number.
    |.if FPU
    |.  lwc1 f22, LO(RD)
    |  b <4
    |.  cvt.d.w f22, f22
    |.else
    |.  nop
    |  bal ->vm_sfi2d_2
    |.  nop
    |  b <4
    |.  nop
    |.endif
    |
    |6:  // RA is an integer, RD is not an integer
    |  sltiu AT, SFARG2HI, LJ_TISNUM
    |.if FFI
    |  beqz AT, >9
    |.else
    |  beqz AT, <2
    |.endif
    |  // RA is an integer, RD is a number. Convert RA to a number.
    |.if FPU
    |.  mtc1 SFARG1LO, f20
    |   ldc1 f22, 0(RD)
    |  b <4
    |   cvt.d.w f20, f20
    |.else
    |.  nop
    |  bal ->vm_sfi2d_1
    |.  nop
    |  b <4
    |.  nop
    |.endif
    |
    |.if FFI
    |8:
    |  li AT, LJ_TCDATA
    |  bne SFARG1HI, AT, <2
    |.  nop
    |  b ->vmeta_equal_cd
    |.  nop
    |9:
    |  li AT, LJ_TCDATA
    |  bne SFARG2HI, AT, <2
    |.  nop
    |  b ->vmeta_equal_cd
    |.  nop
    |.endif
    break;

  case BC_ISEQP: case BC_ISNEP:
    vk = op == BC_ISEQP;
    |  // RA = src*8, RD = primitive_type*8 (~), JMP with RD = target
    |  addu RA, BASE, RA
    |   srl TMP1, RD, 3
    |  lw TMP0, HI(RA)
    |    lhu TMP2, OFS_RD(PC)
    |   not TMP1, TMP1
    |    addiu PC, PC, 4
    |.if FFI
    |  li AT, LJ_TCDATA
    |  beq TMP0, AT, ->vmeta_equal_cd
    |.endif
    |.  xor TMP0, TMP0, TMP1
    |  decode_RD4b TMP2
    |  lui TMP3, (-(BCBIAS_J*4 >> 16) & 65535)
    |  addu TMP2, TMP2, TMP3
    if (vk) {
      |  movn TMP2, r0, TMP0
    } else {
      |  movz TMP2, r0, TMP0
    }
    |  addu PC, PC, TMP2
    |  ins_next
    break;

  /* -- Unary test and copy ops ------------------------------------------- */

  case BC_ISTC: case BC_ISFC: case BC_IST: case BC_ISF:
    |  // RA = dst*8 or unused, RD = src*8, JMP with RD = target
    |  addu RD, BASE, RD
    |   lhu TMP2, OFS_RD(PC)
    |  lw TMP0, HI(RD)
    |   addiu PC, PC, 4
    if (op == BC_IST || op == BC_ISF) {
      |  sltiu TMP0, TMP0, LJ_TISTRUECOND
      |   decode_RD4b TMP2
      |   lui TMP3, (-(BCBIAS_J*4 >> 16) & 65535)
      |   addu TMP2, TMP2, TMP3
      if (op == BC_IST) {
	|  movz TMP2, r0, TMP0
      } else {
	|  movn TMP2, r0, TMP0
      }
      |  addu PC, PC, TMP2
    } else {
      |  sltiu TMP0, TMP0, LJ_TISTRUECOND
      |  lw SFRETHI, HI(RD)
      |   lw SFRETLO, LO(RD)
      if (op == BC_ISTC) {
	|  beqz TMP0, >1
      } else {
	|  bnez TMP0, >1
      }
      |.  addu RA, BASE, RA
      |   decode_RD4b TMP2
      |   lui TMP3, (-(BCBIAS_J*4 >> 16) & 65535)
      |   addu TMP2, TMP2, TMP3
      |  sw SFRETHI, HI(RA)
      |   sw SFRETLO, LO(RA)
      |   addu PC, PC, TMP2
      |1:
    }
    |  ins_next
    break;

  case BC_ISTYPE:
    |  // RA = src*8, RD = -type*8
    |  addu TMP2, BASE, RA
    |  srl TMP1, RD, 3
    |  lw TMP0, HI(TMP2)
    |  ins_next1
    |  addu AT, TMP0, TMP1
    |  bnez AT, ->vmeta_istype
    |.  ins_next2
    break;
  case BC_ISNUM:
    |  // RA = src*8, RD = -(TISNUM-1)*8
    |  addu TMP2, BASE, RA
    |  lw TMP0, HI(TMP2)
    |  ins_next1
    |  sltiu AT, TMP0, LJ_TISNUM
    |  beqz AT, ->vmeta_istype
    |.  ins_next2
    break;

  /* -- Unary ops --------------------------------------------------------- */

  case BC_MOV:
    |  // RA = dst*8, RD = src*8
    |  addu RD, BASE, RD
    |   addu RA, BASE, RA
    |  lw SFRETHI, HI(RD)
    |   lw SFRETLO, LO(RD)
    |  ins_next1
    |  sw SFRETHI, HI(RA)
    |   sw SFRETLO, LO(RA)
    |  ins_next2
    break;
  case BC_NOT:
    |  // RA = dst*8, RD = src*8
    |  addu RD, BASE, RD
    |   addu RA, BASE, RA
    |  lw TMP0, HI(RD)
    |   li TMP1, LJ_TFALSE
    |  sltiu TMP0, TMP0, LJ_TISTRUECOND
    |  addiu TMP1, TMP0, LJ_TTRUE
    |  ins_next1
    |  sw TMP1, HI(RA)
    |  ins_next2
    break;
  case BC_UNM:
    |  // RA = dst*8, RD = src*8
    |  addu RB, BASE, RD
    |  lw SFARG1HI, HI(RB)
    |   addu RA, BASE, RA
    |  bne SFARG1HI, TISNUM, >2
    |.  lw SFARG1LO, LO(RB)
    |  lui TMP1, 0x8000
    |  beq SFARG1LO, TMP1, ->vmeta_unm	// Meta handler deals with -2^31.
    |.  negu SFARG1LO, SFARG1LO
    |1:
    |  ins_next1
    |  sw SFARG1HI, HI(RA)
    |   sw SFARG1LO, LO(RA)
    |  ins_next2
    |2:
    |  sltiu AT, SFARG1HI, LJ_TISNUM
    |  beqz AT, ->vmeta_unm
    |.  lui TMP1, 0x8000
    |  b <1
    |.  xor SFARG1HI, SFARG1HI, TMP1
    break;
  case BC_LEN:
    |  // RA = dst*8, RD = src*8
    |  addu CARG2, BASE, RD
    |   addu RA, BASE, RA
    |  lw TMP0, HI(CARG2)
    |   lw CARG1, LO(CARG2)
    |  li AT, LJ_TSTR
    |  bne TMP0, AT, >2
    |.  li AT, LJ_TTAB
    |   lw CRET1, STR:CARG1->len
    |1:
    |  ins_next1
    |  sw TISNUM, HI(RA)
    |   sw CRET1, LO(RA)
    |  ins_next2
    |2:
    |  bne TMP0, AT, ->vmeta_len
    |.  nop
#if LJ_52
    |  lw TAB:TMP2, TAB:CARG1->metatable
    |  bnez TAB:TMP2, >9
    |.  nop
    |3:
#endif
    |->BC_LEN_Z:
    |  load_got lj_tab_len
    |  call_intern lj_tab_len		// (GCtab *t)
    |.  nop
    |  // Returns uint32_t (but less than 2^31).
    |  b <1
    |.  nop
#if LJ_52
    |9:
    |  lbu TMP0, TAB:TMP2->nomm
    |  andi TMP0, TMP0, 1<<MM_len
    |  bnez TMP0, <3			// 'no __len' flag set: done.
    |.  nop
    |  b ->vmeta_len
    |.  nop
#endif
    break;

  /* -- Binary ops -------------------------------------------------------- */

    |.macro fpmod, a, b, c
    |  bal ->vm_floor     // floor(b/c)
    |.  div.d FARG1, b, c
    |  mul.d a, FRET1, c
    |  sub.d a, b, a      // b - floor(b/c)*c
    |.endmacro

    |.macro sfpmod
    |  addiu sp, sp, -16
    |
    |  load_got __divdf3
    |  sw SFARG1HI, HI(sp)
    |   sw SFARG1LO, LO(sp)
    |  sw SFARG2HI, 8+HI(sp)
    |  call_extern
    |.  sw SFARG2LO, 8+LO(sp)
    |
    |  load_got floor
    |  move SFARG1HI, SFRETHI
    |  call_extern
    |.  move SFARG1LO, SFRETLO
    |
    |  load_got __muldf3
    |  move SFARG1HI, SFRETHI
    |   move SFARG1LO, SFRETLO
    |  lw SFARG2HI, 8+HI(sp)
    |  call_extern
    |.  lw SFARG2LO, 8+LO(sp)
    |
    |  load_got __subdf3
    |  lw SFARG1HI, HI(sp)
    |   lw SFARG1LO, LO(sp)
    |  move SFARG2HI, SFRETHI
    |  call_extern
    |.  move SFARG2LO, SFRETLO
    |
    |  addiu sp, sp, 16
    |.endmacro

    |.macro ins_arithpre, label
    ||vk = ((int)op - BC_ADDVN) / (BC_ADDNV-BC_ADDVN);
    |  // RA = dst*8, RB = src1*8, RC = src2*8 | num_const*8
    ||switch (vk) {
    ||case 0:
    |   decode_RB8a RB, INS
    |   decode_RB8b RB
    |    decode_RDtoRC8 RC, RD
    |   // RA = dst*8, RB = src1*8, RC = num_const*8
    |   addu RB, BASE, RB
    |.if "label" ~= "none"
    |   b label
    |.endif
    |.   addu RC, KBASE, RC
    ||  break;
    ||case 1:
    |   decode_RB8a RC, INS
    |   decode_RB8b RC
    |    decode_RDtoRC8 RB, RD
    |   // RA = dst*8, RB = num_const*8, RC = src1*8
    |   addu RC, BASE, RC
    |.if "label" ~= "none"
    |   b label
    |.endif
    |.   addu RB, KBASE, RB
    ||  break;
    ||default:
    |   decode_RB8a RB, INS
    |   decode_RB8b RB
    |    decode_RDtoRC8 RC, RD
    |   // RA = dst*8, RB = src1*8, RC = src2*8
    |   addu RB, BASE, RB
    |.if "label" ~= "none"
    |   b label
    |.endif
    |.   addu RC, BASE, RC
    ||  break;
    ||}
    |.endmacro
    |
    |.macro ins_arith, intins, fpins, fpcall, label
    |  ins_arithpre none
    |
    |.if "label" ~= "none"
    |label:
    |.endif
    |
    |  lw SFARG1HI, HI(RB)
    |   lw SFARG2HI, HI(RC)
    |
    |.if "intins" ~= "div"
    |
    |  // Check for two integers.
    |  lw SFARG1LO, LO(RB)
    |  bne SFARG1HI, TISNUM, >5
    |.  lw SFARG2LO, LO(RC)
    |  bne SFARG2HI, TISNUM, >5
    |
    |.if "intins" == "addu"
    |.  intins CRET1, SFARG1LO, SFARG2LO
    |  xor TMP1, CRET1, SFARG1LO	// ((y^a) & (y^b)) < 0: overflow.
    |  xor TMP2, CRET1, SFARG2LO
    |  and TMP1, TMP1, TMP2
    |  bltz TMP1, ->vmeta_arith
    |.  addu RA, BASE, RA
    |.elif "intins" == "subu"
    |.  intins CRET1, SFARG1LO, SFARG2LO
    |  xor TMP1, CRET1, SFARG1LO	// ((y^a) & (a^b)) < 0: overflow.
    |  xor TMP2, SFARG1LO, SFARG2LO
    |  and TMP1, TMP1, TMP2
    |  bltz TMP1, ->vmeta_arith
    |.  addu RA, BASE, RA
    |.elif "intins" == "mult"
    |.  intins SFARG1LO, SFARG2LO
    |  mflo CRET1
    |  mfhi TMP2
    |  sra TMP1, CRET1, 31
    |  bne TMP1, TMP2, ->vmeta_arith
    |.  addu RA, BASE, RA
    |.else
    |.  load_got lj_vm_modi
    |  beqz SFARG2LO, ->vmeta_arith
    |.  addu RA, BASE, RA
    |.if ENDIAN_BE
    |  move CARG1, SFARG1LO
    |.endif
    |  call_extern
    |.  move CARG2, SFARG2LO
    |.endif
    |
    |  ins_next1
    |  sw TISNUM, HI(RA)
    |   sw CRET1, LO(RA)
    |3:
    |  ins_next2
    |
    |.elif not FPU
    |
    |  lw SFARG1LO, LO(RB)
    |   lw SFARG2LO, LO(RC)
    |
    |.endif
    |
    |5:  // Check for two numbers.
    |  .FPU ldc1 f20, 0(RB)
    |  sltiu AT, SFARG1HI, LJ_TISNUM
    |   sltiu TMP0, SFARG2HI, LJ_TISNUM
    |  .FPU ldc1 f22, 0(RC)
    |   and AT, AT, TMP0
    |   beqz AT, ->vmeta_arith
    |.   addu RA, BASE, RA
    |
    |.if FPU
    |  fpins FRET1, f20, f22
    |.elif "fpcall" == "sfpmod"
    |  sfpmod
    |.else
    |  load_got fpcall
    |  call_extern
    |.  nop
    |.endif
    |
    |  ins_next1
    |.if not FPU
    |  sw SFRETHI, HI(RA)
    |.endif
    |.if "intins" ~= "div"
    |  b <3
    |.endif
    |.if FPU
    |.  sdc1 FRET1, 0(RA)
    |.else
    |.  sw SFRETLO, LO(RA)
    |.endif
    |.if "intins" == "div"
    |  ins_next2
    |.endif
    |
    |.endmacro

  case BC_ADDVN: case BC_ADDNV: case BC_ADDVV:
    |  ins_arith addu, add.d, __adddf3, none
    break;
  case BC_SUBVN: case BC_SUBNV: case BC_SUBVV:
    |  ins_arith subu, sub.d, __subdf3, none
    break;
  case BC_MULVN: case BC_MULNV: case BC_MULVV:
    |  ins_arith mult, mul.d, __muldf3, none
    break;
  case BC_DIVVN:
    |  ins_arith div, div.d, __divdf3, ->BC_DIVVN_Z
    break;
  case BC_DIVNV: case BC_DIVVV:
    |  ins_arithpre ->BC_DIVVN_Z
    break;
  case BC_MODVN:
    |  ins_arith modi, fpmod, sfpmod, ->BC_MODVN_Z
    break;
  case BC_MODNV: case BC_MODVV:
    |  ins_arithpre ->BC_MODVN_Z
    break;
  case BC_POW:
    |  ins_arithpre none
    |  lw SFARG1HI, HI(RB)
    |   lw SFARG2HI, HI(RC)
    |  sltiu AT, SFARG1HI, LJ_TISNUM
    |  sltiu TMP0, SFARG2HI, LJ_TISNUM
    |  and AT, AT, TMP0
    |  load_got pow
    |  beqz AT, ->vmeta_arith
    |.  addu RA, BASE, RA
    |.if FPU
    |  ldc1 FARG1, 0(RB)
    |  ldc1 FARG2, 0(RC)
    |.else
    |  lw SFARG1LO, LO(RB)
    |   lw SFARG2LO, LO(RC)
    |.endif
    |  call_extern
    |.  nop
    |  ins_next1
    |.if FPU
    |  sdc1 FRET1, 0(RA)
    |.else
    |  sw SFRETHI, HI(RA)
    |   sw SFRETLO, LO(RA)
    |.endif
    |  ins_next2
    break;

  case BC_CAT:
    |  // RA = dst*8, RB = src_start*8, RC = src_end*8
    |  decode_RB8a RB, INS
    |  decode_RB8b RB
    |   decode_RDtoRC8 RC, RD
    |  subu CARG3, RC, RB
    |   sw BASE, L->base
    |  addu CARG2, BASE, RC
    |  move MULTRES, RB
    |->BC_CAT_Z:
    |  load_got lj_meta_cat
    |  srl CARG3, CARG3, 3
    |   sw PC, SAVE_PC
    |  call_intern lj_meta_cat		// (lua_State *L, TValue *top, int left)
    |.  move CARG1, L
    |  // Returns NULL (finished) or TValue * (metamethod).
    |  bnez CRET1, ->vmeta_binop
    |.  lw BASE, L->base
    |  addu RB, BASE, MULTRES
    |  lw SFRETHI, HI(RB)
    |   lw SFRETLO, LO(RB)
    |   addu RA, BASE, RA
    |  ins_next1
    |  sw SFRETHI, HI(RA)
    |   sw SFRETLO, LO(RA)
    |  ins_next2
    break;

  /* -- Constant ops ------------------------------------------------------ */

  case BC_KSTR:
    |  // RA = dst*8, RD = str_const*8 (~)
    |  srl TMP1, RD, 1
    |  subu TMP1, KBASE, TMP1
    |  ins_next1
    |  lw TMP0, -4(TMP1)		// KBASE-4-str_const*4
    |  addu RA, BASE, RA
    |   li TMP2, LJ_TSTR
    |  sw TMP0, LO(RA)
    |   sw TMP2, HI(RA)
    |  ins_next2
    break;
  case BC_KCDATA:
    |.if FFI
    |  // RA = dst*8, RD = cdata_const*8 (~)
    |  srl TMP1, RD, 1
    |  subu TMP1, KBASE, TMP1
    |  ins_next1
    |  lw TMP0, -4(TMP1)		// KBASE-4-cdata_const*4
    |  addu RA, BASE, RA
    |   li TMP2, LJ_TCDATA
    |  sw TMP0, LO(RA)
    |   sw TMP2, HI(RA)
    |  ins_next2
    |.endif
    break;
  case BC_KSHORT:
    |  // RA = dst*8, RD = int16_literal*8
    |  sra RD, INS, 16
    |  addu RA, BASE, RA
    |  ins_next1
    |  sw TISNUM, HI(RA)
    |   sw RD, LO(RA)
    |  ins_next2
    break;
  case BC_KNUM:
    |  // RA = dst*8, RD = num_const*8
    |  addu RD, KBASE, RD
    |   addu RA, BASE, RA
    |  lw SFRETHI, HI(RD)
    |   lw SFRETLO, LO(RD)
    |  ins_next1
    |  sw SFRETHI, HI(RA)
    |   sw SFRETLO, LO(RA)
    |  ins_next2
    break;
  case BC_KPRI:
    |  // RA = dst*8, RD = primitive_type*8 (~)
    |  srl TMP1, RD, 3
    |   addu RA, BASE, RA
    |  not TMP0, TMP1
    |  ins_next1
    |   sw TMP0, HI(RA)
    |  ins_next2
    break;
  case BC_KNIL:
    |  // RA = base*8, RD = end*8
    |  addu RA, BASE, RA
    |  sw TISNIL, HI(RA)
    |   addiu RA, RA, 8
    |  addu RD, BASE, RD
    |1:
    |  sw TISNIL, HI(RA)
    |  slt AT, RA, RD
    |  bnez AT, <1
    |.  addiu RA, RA, 8
    |  ins_next_
    break;

  /* -- Upvalue and function ops ------------------------------------------ */

  case BC_UGET:
    |  // RA = dst*8, RD = uvnum*8
    |  lw LFUNC:RB, FRAME_FUNC(BASE)
    |   srl RD, RD, 1
    |   addu RD, RD, LFUNC:RB
    |  lw UPVAL:RB, LFUNC:RD->uvptr
    |  ins_next1
    |  lw TMP1, UPVAL:RB->v
    |  lw SFRETHI, HI(TMP1)
    |   lw SFRETLO, LO(TMP1)
    |  addu RA, BASE, RA
    |  sw SFRETHI, HI(RA)
    |   sw SFRETLO, LO(RA)
    |  ins_next2
    break;
  case BC_USETV:
    |  // RA = uvnum*8, RD = src*8
    |  lw LFUNC:RB, FRAME_FUNC(BASE)
    |    srl RA, RA, 1
    |   addu RD, BASE, RD
    |    addu RA, RA, LFUNC:RB
    |  lw UPVAL:RB, LFUNC:RA->uvptr
    |   lw SFRETHI, HI(RD)
    |    lw SFRETLO, LO(RD)
    |  lbu TMP3, UPVAL:RB->marked
    |   lw CARG2, UPVAL:RB->v
    |  andi TMP3, TMP3, LJ_GC_BLACK	// isblack(uv)
    |  lbu TMP0, UPVAL:RB->closed
    |   sw SFRETHI, HI(CARG2)
    |    sw SFRETLO, LO(CARG2)
    |  li AT, LJ_GC_BLACK|1
    |  or TMP3, TMP3, TMP0
    |  beq TMP3, AT, >2			// Upvalue is closed and black?
    |.  addiu TMP2, SFRETHI, -(LJ_TNUMX+1)
    |1:
    |  ins_next
    |
    |2:  // Check if new value is collectable.
    |  sltiu AT, TMP2, LJ_TISGCV - (LJ_TNUMX+1)
    |  beqz AT, <1			// tvisgcv(v)
    |.  nop
    |  lbu TMP3, GCOBJ:SFRETLO->gch.marked
    |  andi TMP3, TMP3, LJ_GC_WHITES	// iswhite(v)
    |  beqz TMP3, <1
    |.  load_got lj_gc_barrieruv
    |  // Crossed a write barrier. Move the barrier forward.
    |  call_intern lj_gc_barrieruv	// (global_State *g, TValue *tv)
    |.  addiu CARG1, DISPATCH, GG_DISP2G
    |  b <1
    |.  nop
    break;
  case BC_USETS:
    |  // RA = uvnum*8, RD = str_const*8 (~)
    |  lw LFUNC:RB, FRAME_FUNC(BASE)
    |    srl RA, RA, 1
    |   srl TMP1, RD, 1
    |    addu RA, RA, LFUNC:RB
    |   subu TMP1, KBASE, TMP1
    |  lw UPVAL:RB, LFUNC:RA->uvptr
    |   lw STR:TMP1, -4(TMP1)		// KBASE-4-str_const*4
    |  lbu TMP2, UPVAL:RB->marked
    |   lw CARG2, UPVAL:RB->v
    |   lbu TMP3, STR:TMP1->marked
    |  andi AT, TMP2, LJ_GC_BLACK	// isblack(uv)
    |   lbu TMP2, UPVAL:RB->closed
    |   li TMP0, LJ_TSTR
    |   sw STR:TMP1, LO(CARG2)
    |  bnez AT, >2
    |.  sw TMP0, HI(CARG2)
    |1:
    |  ins_next
    |
    |2:  // Check if string is white and ensure upvalue is closed.
    |  beqz TMP2, <1
    |.  andi AT, TMP3, LJ_GC_WHITES	// iswhite(str)
    |  beqz AT, <1
    |.  load_got lj_gc_barrieruv
    |  // Crossed a write barrier. Move the barrier forward.
    |  call_intern lj_gc_barrieruv	// (global_State *g, TValue *tv)
    |.  addiu CARG1, DISPATCH, GG_DISP2G
    |  b <1
    |.  nop
    break;
  case BC_USETN:
    |  // RA = uvnum*8, RD = num_const*8
    |  lw LFUNC:RB, FRAME_FUNC(BASE)
    |   srl RA, RA, 1
    |    addu RD, KBASE, RD
    |   addu RA, RA, LFUNC:RB
    |   lw UPVAL:RB, LFUNC:RA->uvptr
    |    lw SFRETHI, HI(RD)
    |     lw SFRETLO, LO(RD)
    |   lw TMP1, UPVAL:RB->v
    |  ins_next1
    |    sw SFRETHI, HI(TMP1)
    |     sw SFRETLO, LO(TMP1)
    |  ins_next2
    break;
  case BC_USETP:
    |  // RA = uvnum*8, RD = primitive_type*8 (~)
    |  lw LFUNC:RB, FRAME_FUNC(BASE)
    |   srl RA, RA, 1
    |    srl TMP0, RD, 3
    |   addu RA, RA, LFUNC:RB
    |    not TMP0, TMP0
    |   lw UPVAL:RB, LFUNC:RA->uvptr
    |  ins_next1
    |   lw TMP1, UPVAL:RB->v
    |   sw TMP0, HI(TMP1)
    |  ins_next2
    break;

  case BC_UCLO:
    |  // RA = level*8, RD = target
    |  lw TMP2, L->openupval
    |  branch_RD			// Do this first since RD is not saved.
    |  load_got lj_func_closeuv
    |   sw BASE, L->base
    |  beqz TMP2, >1
    |.  move CARG1, L
    |  call_intern lj_func_closeuv	// (lua_State *L, TValue *level)
    |.  addu CARG2, BASE, RA
    |  lw BASE, L->base
    |1:
    |  ins_next
    break;

  case BC_FNEW:
    |  // RA = dst*8, RD = proto_const*8 (~) (holding function prototype)
    |  srl TMP1, RD, 1
    |  load_got lj_func_newL_gc
    |  subu TMP1, KBASE, TMP1
    |  lw CARG3, FRAME_FUNC(BASE)
    |  lw CARG2, -4(TMP1)		// KBASE-4-tab_const*4
    |   sw BASE, L->base
    |   sw PC, SAVE_PC
    |  // (lua_State *L, GCproto *pt, GCfuncL *parent)
    |  call_intern lj_func_newL_gc
    |.  move CARG1, L
    |  // Returns GCfuncL *.
    |  lw BASE, L->base
    |   li TMP0, LJ_TFUNC
    |  ins_next1
    |  addu RA, BASE, RA
    |  sw LFUNC:CRET1, LO(RA)
    |   sw TMP0, HI(RA)
    |  ins_next2
    break;

  /* -- Table ops --------------------------------------------------------- */

  case BC_TNEW:
  case BC_TDUP:
    |  // RA = dst*8, RD = (hbits|asize)*8 | tab_const*8 (~)
    |  lw TMP0, DISPATCH_GL(gc.total)(DISPATCH)
    |  lw TMP1, DISPATCH_GL(gc.threshold)(DISPATCH)
    |   sw BASE, L->base
    |   sw PC, SAVE_PC
    |  sltu AT, TMP0, TMP1
    |  beqz AT, >5
    |1:
    if (op == BC_TNEW) {
      |  load_got lj_tab_new
      |  srl CARG2, RD, 3
      |  andi CARG2, CARG2, 0x7ff
      |  li TMP0, 0x801
      |  addiu AT, CARG2, -0x7ff
      |   srl CARG3, RD, 14
      |  movz CARG2, TMP0, AT
      |  // (lua_State *L, int32_t asize, uint32_t hbits)
      |  call_intern lj_tab_new
      |.  move CARG1, L
      |  // Returns Table *.
    } else {
      |  load_got lj_tab_dup
      |  srl TMP1, RD, 1
      |  subu TMP1, KBASE, TMP1
      |  move CARG1, L
      |  call_intern lj_tab_dup		// (lua_State *L, Table *kt)
      |.  lw CARG2, -4(TMP1)		// KBASE-4-str_const*4
      |  // Returns Table *.
    }
    |  lw BASE, L->base
    |  ins_next1
    |  addu RA, BASE, RA
    |   li TMP0, LJ_TTAB
    |  sw TAB:CRET1, LO(RA)
    |   sw TMP0, HI(RA)
    |  ins_next2
    |5:
    |  load_got lj_gc_step_fixtop
    |  move MULTRES, RD
    |  call_intern lj_gc_step_fixtop	// (lua_State *L)
    |.  move CARG1, L
    |  b <1
    |.  move RD, MULTRES
    break;

  case BC_GGET:
    |  // RA = dst*8, RD = str_const*8 (~)
  case BC_GSET:
    |  // RA = src*8, RD = str_const*8 (~)
    |  lw LFUNC:TMP2, FRAME_FUNC(BASE)
    |   srl TMP1, RD, 1
    |   subu TMP1, KBASE, TMP1
    |  lw TAB:RB, LFUNC:TMP2->env
    |  lw STR:RC, -4(TMP1)		// KBASE-4-str_const*4
    if (op == BC_GGET) {
      |  b ->BC_TGETS_Z
    } else {
      |  b ->BC_TSETS_Z
    }
    |.  addu RA, BASE, RA
    break;

  case BC_TGETV:
    |  // RA = dst*8, RB = table*8, RC = key*8
    |  decode_RB8a RB, INS
    |  decode_RB8b RB
    |   decode_RDtoRC8 RC, RD
    |  addu CARG2, BASE, RB
    |   addu CARG3, BASE, RC
    |  lw TMP1, HI(CARG2)
    |   lw TMP2, HI(CARG3)
    |    lw TAB:RB, LO(CARG2)
    |  li AT, LJ_TTAB
    |  bne TMP1, AT, ->vmeta_tgetv
    |.  addu RA, BASE, RA
    |  bne TMP2, TISNUM, >5
    |.  lw RC, LO(CARG3)
    |  lw TMP0, TAB:RB->asize
    |   lw TMP1, TAB:RB->array
    |  sltu AT, RC, TMP0
    |   sll TMP2, RC, 3
    |  beqz AT, ->vmeta_tgetv		// Integer key and in array part?
    |.  addu TMP2, TMP1, TMP2
    |  lw SFRETHI, HI(TMP2)
    |  beq SFRETHI, TISNIL, >2
    |.  lw SFRETLO, LO(TMP2)
    |1:
    |  ins_next1
    |  sw SFRETHI, HI(RA)
    |   sw SFRETLO, LO(RA)
    |  ins_next2
    |
    |2:  // Check for __index if table value is nil.
    |  lw TAB:TMP2, TAB:RB->metatable
    |  beqz TAB:TMP2, <1		// No metatable: done.
    |.  nop
    |  lbu TMP0, TAB:TMP2->nomm
    |  andi TMP0, TMP0, 1<<MM_index
    |  bnez TMP0, <1			// 'no __index' flag set: done.
    |.  nop
    |  b ->vmeta_tgetv
    |.  nop
    |
    |5:
    |  li AT, LJ_TSTR
    |  bne TMP2, AT, ->vmeta_tgetv
    |.  nop
    |  b ->BC_TGETS_Z			// String key?
    |.  nop
    break;
  case BC_TGETS:
    |  // RA = dst*8, RB = table*8, RC = str_const*4 (~)
    |  decode_RB8a RB, INS
    |  decode_RB8b RB
    |  addu CARG2, BASE, RB
    |   decode_RC4a RC, INS
    |  lw TMP0, HI(CARG2)
    |   decode_RC4b RC
    |  li AT, LJ_TTAB
    |   lw TAB:RB, LO(CARG2)
    |   subu CARG3, KBASE, RC
    |   lw STR:RC, -4(CARG3)		// KBASE-4-str_const*4
    |  bne TMP0, AT, ->vmeta_tgets1
    |.  addu RA, BASE, RA
    |->BC_TGETS_Z:
    |  // TAB:RB = GCtab *, STR:RC = GCstr *, RA = dst*8
    |  lw TMP0, TAB:RB->hmask
    |  lw TMP1, STR:RC->hash
    |  lw NODE:TMP2, TAB:RB->node
    |  and TMP1, TMP1, TMP0		// idx = str->hash & tab->hmask
    |  sll TMP0, TMP1, 5
    |  sll TMP1, TMP1, 3
    |  subu TMP1, TMP0, TMP1
    |  addu NODE:TMP2, NODE:TMP2, TMP1	// node = tab->node + (idx*32-idx*8)
    |1:
    |  lw CARG1, offsetof(Node, key)+HI(NODE:TMP2)
    |   lw TMP0, offsetof(Node, key)+LO(NODE:TMP2)
    |    lw NODE:TMP1, NODE:TMP2->next
    |    lw SFRETHI, offsetof(Node, val)+HI(NODE:TMP2)
    |  addiu CARG1, CARG1, -LJ_TSTR
    |   xor TMP0, TMP0, STR:RC
    |  or AT, CARG1, TMP0
    |  bnez AT, >4
    |.  lw TAB:TMP3, TAB:RB->metatable
    |    beq SFRETHI, TISNIL, >5	// Key found, but nil value?
    |.    lw SFRETLO, offsetof(Node, val)+LO(NODE:TMP2)
    |3:
    |  ins_next1
    |    sw SFRETHI, HI(RA)
    |     sw SFRETLO, LO(RA)
    |  ins_next2
    |
    |4:  // Follow hash chain.
    |  bnez NODE:TMP1, <1
    |.  move NODE:TMP2, NODE:TMP1
    |  // End of hash chain: key not found, nil result.
    |
    |5:  // Check for __index if table value is nil.
    |  beqz TAB:TMP3, <3		// No metatable: done.
    |.  li SFRETHI, LJ_TNIL
    |  lbu TMP0, TAB:TMP3->nomm
    |  andi TMP0, TMP0, 1<<MM_index
    |  bnez TMP0, <3			// 'no __index' flag set: done.
    |.  nop
    |  b ->vmeta_tgets
    |.  nop
    break;
  case BC_TGETB:
    |  // RA = dst*8, RB = table*8, RC = index*8
    |  decode_RB8a RB, INS
    |  decode_RB8b RB
    |  addu CARG2, BASE, RB
    |   decode_RDtoRC8 RC, RD
    |  lw CARG1, HI(CARG2)
    |  li AT, LJ_TTAB
    |   lw TAB:RB, LO(CARG2)
    |   addu RA, BASE, RA
    |  bne CARG1, AT, ->vmeta_tgetb
    |.  srl TMP0, RC, 3
    |  lw TMP1, TAB:RB->asize
    |   lw TMP2, TAB:RB->array
    |  sltu AT, TMP0, TMP1
    |  beqz AT, ->vmeta_tgetb
    |.  addu RC, TMP2, RC
    |  lw SFRETHI, HI(RC)
    |  beq SFRETHI, TISNIL, >5
    |.  lw SFRETLO, LO(RC)
    |1:
    |  ins_next1
    |  sw SFRETHI, HI(RA)
    |   sw SFRETLO, LO(RA)
    |  ins_next2
    |
    |5:  // Check for __index if table value is nil.
    |  lw TAB:TMP2, TAB:RB->metatable
    |  beqz TAB:TMP2, <1		// No metatable: done.
    |.  nop
    |  lbu TMP1, TAB:TMP2->nomm
    |  andi TMP1, TMP1, 1<<MM_index
    |  bnez TMP1, <1			// 'no __index' flag set: done.
    |.  nop
    |  b ->vmeta_tgetb			// Caveat: preserve TMP0 and CARG2!
    |.  nop
    break;
  case BC_TGETR:
    |  // RA = dst*8, RB = table*8, RC = key*8
    |  decode_RB8a RB, INS
    |  decode_RB8b RB
    |   decode_RDtoRC8 RC, RD
    |  addu RB, BASE, RB
    |   addu RC, BASE, RC
    |  lw TAB:CARG1, LO(RB)
    |   lw CARG2, LO(RC)
    |    addu RA, BASE, RA
    |  lw TMP0, TAB:CARG1->asize
    |   lw TMP1, TAB:CARG1->array
    |  sltu AT, CARG2, TMP0
    |   sll TMP2, CARG2, 3
    |  beqz AT, ->vmeta_tgetr		// In array part?
    |.  addu CRET1, TMP1, TMP2
    |  lw SFARG2HI, HI(CRET1)
    |   lw SFARG2LO, LO(CRET1)
    |->BC_TGETR_Z:
    |  ins_next1
    |  sw SFARG2HI, HI(RA)
    |   sw SFARG2LO, LO(RA)
    |  ins_next2
    break;

  case BC_TSETV:
    |  // RA = src*8, RB = table*8, RC = key*8
    |  decode_RB8a RB, INS
    |  decode_RB8b RB
    |   decode_RDtoRC8 RC, RD
    |  addu CARG2, BASE, RB
    |   addu CARG3, BASE, RC
    |  lw TMP1, HI(CARG2)
    |   lw TMP2, HI(CARG3)
    |    lw TAB:RB, LO(CARG2)
    |  li AT, LJ_TTAB
    |  bne TMP1, AT, ->vmeta_tsetv
    |.  addu RA, BASE, RA
    |  bne TMP2, TISNUM, >5
    |.  lw RC, LO(CARG3)
    |  lw TMP0, TAB:RB->asize
    |   lw TMP1, TAB:RB->array
    |  sltu AT, RC, TMP0
    |   sll TMP2, RC, 3
    |  beqz AT, ->vmeta_tsetv		// Integer key and in array part?
    |.  addu TMP1, TMP1, TMP2
    |  lw TMP0, HI(TMP1)
    |   lbu TMP3, TAB:RB->marked
    |  lw SFRETHI, HI(RA)
    |  beq TMP0, TISNIL, >3
    |.  lw SFRETLO, LO(RA)
    |1:
    |   andi AT, TMP3, LJ_GC_BLACK  // isblack(table)
    |  sw SFRETHI, HI(TMP1)
    |  bnez AT, >7
    |.  sw SFRETLO, LO(TMP1)
    |2:
    |  ins_next
    |
    |3:  // Check for __newindex if previous value is nil.
    |  lw TAB:TMP2, TAB:RB->metatable
    |  beqz TAB:TMP2, <1		// No metatable: done.
    |.  nop
    |  lbu TMP2, TAB:TMP2->nomm
    |  andi TMP2, TMP2, 1<<MM_newindex
    |  bnez TMP2, <1			// 'no __newindex' flag set: done.
    |.  nop
    |  b ->vmeta_tsetv
    |.  nop
    |
    |5:
    |  li AT, LJ_TSTR
    |  bne TMP2, AT, ->vmeta_tsetv
    |.  nop
    |  b ->BC_TSETS_Z			// String key?
    |.  nop
    |
    |7:  // Possible table write barrier for the value. Skip valiswhite check.
    |  barrierback TAB:RB, TMP3, TMP0, <2
    break;
  case BC_TSETS:
    |  // RA = src*8, RB = table*8, RC = str_const*8 (~)
    |  decode_RB8a RB, INS
    |  decode_RB8b RB
    |  addu CARG2, BASE, RB
    |   decode_RC4a RC, INS
    |  lw TMP0, HI(CARG2)
    |   decode_RC4b RC
    |  li AT, LJ_TTAB
    |   subu CARG3, KBASE, RC
    |    lw TAB:RB, LO(CARG2)
    |   lw STR:RC, -4(CARG3)		// KBASE-4-str_const*4
    |  bne TMP0, AT, ->vmeta_tsets1
    |.  addu RA, BASE, RA
    |->BC_TSETS_Z:
    |  // TAB:RB = GCtab *, STR:RC = GCstr *, RA = BASE+src*8
    |  lw TMP0, TAB:RB->hmask
    |  lw TMP1, STR:RC->hash
    |  lw NODE:TMP2, TAB:RB->node
    |   sb r0, TAB:RB->nomm		// Clear metamethod cache.
    |  and TMP1, TMP1, TMP0		// idx = str->hash & tab->hmask
    |  sll TMP0, TMP1, 5
    |  sll TMP1, TMP1, 3
    |  subu TMP1, TMP0, TMP1
    |  addu NODE:TMP2, NODE:TMP2, TMP1	// node = tab->node + (idx*32-idx*8)
    |.if FPU
    |   ldc1 f20, 0(RA)
    |.else
    |   lw SFRETHI, HI(RA)
    |    lw SFRETLO, LO(RA)
    |.endif
    |1:
    |  lw CARG1, offsetof(Node, key)+HI(NODE:TMP2)
    |   lw TMP0, offsetof(Node, key)+LO(NODE:TMP2)
    |  li AT, LJ_TSTR
    |    lw NODE:TMP1, NODE:TMP2->next
    |  bne CARG1, AT, >5
    |.   lw CARG2, offsetof(Node, val)+HI(NODE:TMP2)
    |   bne TMP0, STR:RC, >5
    |.    lbu TMP3, TAB:RB->marked
    |    beq CARG2, TISNIL, >4		// Key found, but nil value?
    |.    lw TAB:TMP0, TAB:RB->metatable
    |2:
    |  andi AT, TMP3, LJ_GC_BLACK	// isblack(table)
    |.if FPU
    |  bnez AT, >7
    |.  sdc1 f20, NODE:TMP2->val
    |.else
    |   sw SFRETHI, NODE:TMP2->val.u32.hi
    |  bnez AT, >7
    |.   sw SFRETLO, NODE:TMP2->val.u32.lo
    |.endif
    |3:
    |  ins_next
    |
    |4:  // Check for __newindex if previous value is nil.
    |  beqz TAB:TMP0, <2		// No metatable: done.
    |.  nop
    |  lbu TMP0, TAB:TMP0->nomm
    |  andi TMP0, TMP0, 1<<MM_newindex
    |  bnez TMP0, <2			// 'no __newindex' flag set: done.
    |.  nop
    |  b ->vmeta_tsets
    |.  nop
    |
    |5:  // Follow hash chain.
    |  bnez NODE:TMP1, <1
    |.  move NODE:TMP2, NODE:TMP1
    |  // End of hash chain: key not found, add a new one
    |
    |  // But check for __newindex first.
    |  lw TAB:TMP2, TAB:RB->metatable
    |  beqz TAB:TMP2, >6		// No metatable: continue.
    |.  addiu CARG3, DISPATCH, DISPATCH_GL(tmptv)
    |  lbu TMP0, TAB:TMP2->nomm
    |  andi TMP0, TMP0, 1<<MM_newindex
    |  beqz TMP0, ->vmeta_tsets		// 'no __newindex' flag NOT set: check.
    |.  li AT, LJ_TSTR
    |6:
    |  load_got lj_tab_newkey
    |  sw STR:RC, LO(CARG3)
    |  sw AT, HI(CARG3)
    |   sw BASE, L->base
    |  move CARG2, TAB:RB
    |   sw PC, SAVE_PC
    |  call_intern lj_tab_newkey	// (lua_State *L, GCtab *t, TValue *k
    |.  move CARG1, L
    |  // Returns TValue *.
    |  lw BASE, L->base
    |.if FPU
    |  b <3				// No 2nd write barrier needed.
    |.  sdc1 f20, 0(CRET1)
    |.else
    |  lw SFARG1HI, HI(RA)
    |   lw SFARG1LO, LO(RA)
    |  sw SFARG1HI, HI(CRET1)
    |  b <3				// No 2nd write barrier needed.
    |.  sw SFARG1LO, LO(CRET1)
    |.endif
    |
    |7:  // Possible table write barrier for the value. Skip valiswhite check.
    |  barrierback TAB:RB, TMP3, TMP0, <3
    break;
  case BC_TSETB:
    |  // RA = src*8, RB = table*8, RC = index*8
    |  decode_RB8a RB, INS
    |  decode_RB8b RB
    |  addu CARG2, BASE, RB
    |   decode_RDtoRC8 RC, RD
    |  lw CARG1, HI(CARG2)
    |  li AT, LJ_TTAB
    |   lw TAB:RB, LO(CARG2)
    |   addu RA, BASE, RA
    |  bne CARG1, AT, ->vmeta_tsetb
    |.  srl TMP0, RC, 3
    |  lw TMP1, TAB:RB->asize
    |   lw TMP2, TAB:RB->array
    |  sltu AT, TMP0, TMP1
    |  beqz AT, ->vmeta_tsetb
    |.  addu RC, TMP2, RC
    |  lw TMP1, HI(RC)
    |   lbu TMP3, TAB:RB->marked
    |  beq TMP1, TISNIL, >5
    |1:
    |.  lw SFRETHI, HI(RA)
    |    lw SFRETLO, LO(RA)
    |  andi AT, TMP3, LJ_GC_BLACK	// isblack(table)
    |   sw SFRETHI, HI(RC)
    |  bnez AT, >7
    |.   sw SFRETLO, LO(RC)
    |2:
    |  ins_next
    |
    |5:  // Check for __newindex if previous value is nil.
    |  lw TAB:TMP2, TAB:RB->metatable
    |  beqz TAB:TMP2, <1		// No metatable: done.
    |.  nop
    |  lbu TMP1, TAB:TMP2->nomm
    |  andi TMP1, TMP1, 1<<MM_newindex
    |  bnez TMP1, <1			// 'no __newindex' flag set: done.
    |.  nop
    |  b ->vmeta_tsetb			// Caveat: preserve TMP0 and CARG2!
    |.  nop
    |
    |7:  // Possible table write barrier for the value. Skip valiswhite check.
    |  barrierback TAB:RB, TMP3, TMP0, <2
    break;
  case BC_TSETR:
    |  // RA = dst*8, RB = table*8, RC = key*8
    |  decode_RB8a RB, INS
    |  decode_RB8b RB
    |   decode_RDtoRC8 RC, RD
    |  addu CARG1, BASE, RB
    |   addu CARG3, BASE, RC
    |  lw TAB:CARG2, LO(CARG1)
    |   lw CARG3, LO(CARG3)
    |  lbu TMP3, TAB:CARG2->marked
    |   lw TMP0, TAB:CARG2->asize
    |    lw TMP1, TAB:CARG2->array
    |  andi AT, TMP3, LJ_GC_BLACK	// isblack(table)
    |  bnez AT, >7
    |.  addu RA, BASE, RA
    |2:
    |  sltu AT, CARG3, TMP0
    |   sll TMP2, CARG3, 3
    |  beqz AT, ->vmeta_tsetr		// In array part?
    |.  addu CRET1, TMP1, TMP2
    |->BC_TSETR_Z:
    |  lw SFARG1HI, HI(RA)
    |   lw SFARG1LO, LO(RA)
    |  ins_next1
    |  sw SFARG1HI, HI(CRET1)
    |   sw SFARG1LO, LO(CRET1)
    |  ins_next2
    |
    |7:  // Possible table write barrier for the value. Skip valiswhite check.
    |  barrierback TAB:RB, TMP3, TMP0, <2
    break;

  case BC_TSETM:
    |  // RA = base*8 (table at base-1), RD = num_const*8 (start index)
    |  addu RA, BASE, RA
    |1:
    |   addu TMP3, KBASE, RD
    |  lw TAB:CARG2, -8+LO(RA)		// Guaranteed to be a table.
    |    addiu TMP0, MULTRES, -8
    |   lw TMP3, LO(TMP3)		// Integer constant is in lo-word.
    |    beqz TMP0, >4			// Nothing to copy?
    |.    srl CARG3, TMP0, 3
    |  addu CARG3, CARG3, TMP3
    |  lw TMP2, TAB:CARG2->asize
    |   sll TMP1, TMP3, 3
    |    lbu TMP3, TAB:CARG2->marked
    |   lw CARG1, TAB:CARG2->array
    |  sltu AT, TMP2, CARG3
    |  bnez AT, >5
    |.  addu TMP2, RA, TMP0
    |   addu TMP1, TMP1, CARG1
    |  andi TMP0, TMP3, LJ_GC_BLACK	// isblack(table)
    |3:  // Copy result slots to table.
    |   lw SFRETHI, HI(RA)
    |    lw SFRETLO, LO(RA)
    |    addiu RA, RA, 8
    |  sltu AT, RA, TMP2
    |   sw SFRETHI, HI(TMP1)
    |    sw SFRETLO, LO(TMP1)
    |  bnez AT, <3
    |.   addiu TMP1, TMP1, 8
    |  bnez TMP0, >7
    |. nop
    |4:
    |  ins_next
    |
    |5:  // Need to resize array part.
    |  load_got lj_tab_reasize
    |   sw BASE, L->base
    |   sw PC, SAVE_PC
    |  move BASE, RD
    |  call_intern lj_tab_reasize	// (lua_State *L, GCtab *t, int nasize)
    |.  move CARG1, L
    |  // Must not reallocate the stack.
    |  move RD, BASE
    |  b <1
    |.  lw BASE, L->base	// Reload BASE for lack of a saved register.
    |
    |7:  // Possible table write barrier for any value. Skip valiswhite check.
    |  barrierback TAB:CARG2, TMP3, TMP0, <4
    break;

  /* -- Calls and vararg handling ----------------------------------------- */

  case BC_CALLM:
    |  // RA = base*8, (RB = (nresults+1)*8,) RC = extra_nargs*8
    |  decode_RDtoRC8 NARGS8:RC, RD
    |  b ->BC_CALL_Z
    |.  addu NARGS8:RC, NARGS8:RC, MULTRES
    break;
  case BC_CALL:
    |  // RA = base*8, (RB = (nresults+1)*8,) RC = (nargs+1)*8
    |  decode_RDtoRC8 NARGS8:RC, RD
    |->BC_CALL_Z:
    |  move TMP2, BASE
    |  addu BASE, BASE, RA
    |   li AT, LJ_TFUNC
    |  lw TMP0, HI(BASE)
    |   lw LFUNC:RB, LO(BASE)
    |   addiu BASE, BASE, 8
    |  bne TMP0, AT, ->vmeta_call
    |.  addiu NARGS8:RC, NARGS8:RC, -8
    |  ins_call
    break;

  case BC_CALLMT:
    |  // RA = base*8, (RB = 0,) RC = extra_nargs*8
    |  addu NARGS8:RD, NARGS8:RD, MULTRES	// BC_CALLT gets RC from RD.
    |  // Fall through. Assumes BC_CALLT follows.
    break;
  case BC_CALLT:
    |  // RA = base*8, (RB = 0,) RC = (nargs+1)*8
    |  addu RA, BASE, RA
    |   li AT, LJ_TFUNC
    |  lw TMP0, HI(RA)
    |   lw LFUNC:RB, LO(RA)
    |   move NARGS8:RC, RD
    |    lw TMP1, FRAME_PC(BASE)
    |   addiu RA, RA, 8
    |  bne TMP0, AT, ->vmeta_callt
    |.  addiu NARGS8:RC, NARGS8:RC, -8
    |->BC_CALLT_Z:
    |  andi TMP0, TMP1, FRAME_TYPE	// Caveat: preserve TMP0 until the 'or'.
    |   lbu TMP3, LFUNC:RB->ffid
    |  bnez TMP0, >7
    |.  xori TMP2, TMP1, FRAME_VARG
    |1:
    |  sw LFUNC:RB, FRAME_FUNC(BASE)	// Copy function down, but keep PC.
    |  sltiu AT, TMP3, 2		// (> FF_C) Calling a fast function?
    |  move TMP2, BASE
    |  beqz NARGS8:RC, >3
    |.  move TMP3, NARGS8:RC
    |2:
    |   lw SFRETHI, HI(RA)
    |    lw SFRETLO, LO(RA)
    |    addiu RA, RA, 8
    |  addiu TMP3, TMP3, -8
    |   sw SFRETHI, HI(TMP2)
    |    sw SFRETLO, LO(TMP2)
    |  bnez TMP3, <2
    |.   addiu TMP2, TMP2, 8
    |3:
    |  or TMP0, TMP0, AT
    |  beqz TMP0, >5
    |.  nop
    |4:
    |  ins_callt
    |
    |5:  // Tailcall to a fast function with a Lua frame below.
    |  lw INS, -4(TMP1)
    |  decode_RA8a RA, INS
    |  decode_RA8b RA
    |  subu TMP1, BASE, RA
    |  lw LFUNC:TMP1, -8+FRAME_FUNC(TMP1)
    |  lw TMP1, LFUNC:TMP1->pc
    |  b <4
    |.  lw KBASE, PC2PROTO(k)(TMP1)	// Need to prepare KBASE.
    |
    |7:  // Tailcall from a vararg function.
    |  andi AT, TMP2, FRAME_TYPEP
    |  bnez AT, <1			// Vararg frame below?
    |.  subu TMP2, BASE, TMP2		// Relocate BASE down.
    |  move BASE, TMP2
    |  lw TMP1, FRAME_PC(TMP2)
    |  b <1
    |.  andi TMP0, TMP1, FRAME_TYPE
    break;

  case BC_ITERC:
    |  // RA = base*8, (RB = (nresults+1)*8, RC = (nargs+1)*8 ((2+1)*8))
    |  move TMP2, BASE
    |  addu BASE, BASE, RA
    |   li AT, LJ_TFUNC
    |  lw TMP1, -24+HI(BASE)
    |   lw LFUNC:RB, -24+LO(BASE)
    |    lw SFARG1HI, -16+HI(BASE)
    |     lw SFARG1LO, -16+LO(BASE)
    |    lw SFARG2HI, -8+HI(BASE)
    |     lw SFARG2LO, -8+LO(BASE)
    |  sw TMP1, HI(BASE)		// Copy callable.
    |   sw LFUNC:RB, LO(BASE)
    |    sw SFARG1HI, 8+HI(BASE)	// Copy state.
    |     sw SFARG1LO, 8+LO(BASE)
    |    sw SFARG2HI, 16+HI(BASE)	// Copy control var.
    |     sw SFARG2LO, 16+LO(BASE)
    |   addiu BASE, BASE, 8
    |  bne TMP1, AT, ->vmeta_call
    |.  li NARGS8:RC, 16		// Iterators get 2 arguments.
    |  ins_call
    break;

  case BC_ITERN:
    |  // RA = base*8, (RB = (nresults+1)*8, RC = (nargs+1)*8 (2+1)*8)
    |.if JIT
    |  // NYI: add hotloop, record BC_ITERN.
    |.endif
    |  addu RA, BASE, RA
    |  lw TAB:RB, -16+LO(RA)
    |  lw RC, -8+LO(RA)			// Get index from control var.
    |  lw TMP0, TAB:RB->asize
    |  lw TMP1, TAB:RB->array
    |   addiu PC, PC, 4
    |1:  // Traverse array part.
    |  sltu AT, RC, TMP0
    |  beqz AT, >5			// Index points after array part?
    |.  sll TMP3, RC, 3
    |  addu TMP3, TMP1, TMP3
    |  lw SFARG1HI, HI(TMP3)
    |   lw SFARG1LO, LO(TMP3)
    |     lhu RD, -4+OFS_RD(PC)
    |  sw TISNUM, HI(RA)
    |   sw RC, LO(RA)
    |  beq SFARG1HI, TISNIL, <1		// Skip holes in array part.
    |.  addiu RC, RC, 1
    |  sw SFARG1HI, 8+HI(RA)
    |   sw SFARG1LO, 8+LO(RA)
    |     lui TMP3, (-(BCBIAS_J*4 >> 16) & 65535)
    |     decode_RD4b RD
    |     addu RD, RD, TMP3
    |   sw RC, -8+LO(RA)		// Update control var.
    |     addu PC, PC, RD
    |3:
    |  ins_next
    |
    |5:  // Traverse hash part.
    |  lw TMP1, TAB:RB->hmask
    |  subu RC, RC, TMP0
    |   lw TMP2, TAB:RB->node
    |6:
    |  sltu AT, TMP1, RC		// End of iteration? Branch to ITERL+1.
    |  bnez AT, <3
    |.  sll TMP3, RC, 5
    |   sll RB, RC, 3
    |   subu TMP3, TMP3, RB
    |  addu NODE:TMP3, TMP3, TMP2
    |  lw SFARG1HI, NODE:TMP3->val.u32.hi
    |   lw SFARG1LO, NODE:TMP3->val.u32.lo
    |     lhu RD, -4+OFS_RD(PC)
    |  beq SFARG1HI, TISNIL, <6		// Skip holes in hash part.
    |.  addiu RC, RC, 1
    |  lw SFARG2HI, NODE:TMP3->key.u32.hi
    |   lw SFARG2LO, NODE:TMP3->key.u32.lo
    |     lui TMP3, (-(BCBIAS_J*4 >> 16) & 65535)
    |  sw SFARG1HI, 8+HI(RA)
    |   sw SFARG1LO, 8+LO(RA)
    |    addu RC, RC, TMP0
    |     decode_RD4b RD
    |     addu RD, RD, TMP3
    |  sw SFARG2HI, HI(RA)
    |   sw SFARG2LO, LO(RA)
    |     addu PC, PC, RD
    |  b <3
    |.  sw RC, -8+LO(RA)		// Update control var.
    break;

  case BC_ISNEXT:
    |  // RA = base*8, RD = target (points to ITERN)
    |  addu RA, BASE, RA
    |  lw TMP0, -24+HI(RA)
    |  lw CFUNC:TMP1, -24+LO(RA)
    |   lw TMP2, -16+HI(RA)
    |    lw TMP3, -8+HI(RA)
    |  li AT, LJ_TFUNC
    |  bne TMP0, AT, >5
    |.  addiu TMP2, TMP2, -LJ_TTAB
    |  lbu TMP1, CFUNC:TMP1->ffid
    |  addiu TMP3, TMP3, -LJ_TNIL
    |   srl TMP0, RD, 1
    |  or TMP2, TMP2, TMP3
    |  addiu TMP1, TMP1, -FF_next_N
    |   addu TMP0, PC, TMP0
    |  or TMP1, TMP1, TMP2
    |  bnez TMP1, >5
    |.  lui TMP2, (-(BCBIAS_J*4 >> 16) & 65535)
    |  addu PC, TMP0, TMP2
    |  lui TMP1, 0xfffe
    |  ori TMP1, TMP1, 0x7fff
    |  sw r0, -8+LO(RA)			// Initialize control var.
    |  sw TMP1, -8+HI(RA)
    |1:
    |  ins_next
    |5:  // Despecialize bytecode if any of the checks fail.
    |  li TMP3, BC_JMP
    |   li TMP1, BC_ITERC
    |  sb TMP3, -4+OFS_OP(PC)
    |   addu PC, TMP0, TMP2
    |  b <1
    |.  sb TMP1, OFS_OP(PC)
    break;

  case BC_VARG:
    |  // RA = base*8, RB = (nresults+1)*8, RC = numparams*8
    |  lw TMP0, FRAME_PC(BASE)
    |  decode_RDtoRC8 RC, RD
    |   decode_RB8a RB, INS
    |  addu RC, BASE, RC
    |   decode_RB8b RB
    |   addu RA, BASE, RA
    |  addiu RC, RC, FRAME_VARG
    |   addu TMP2, RA, RB
    |  addiu TMP3, BASE, -8		// TMP3 = vtop
    |  subu RC, RC, TMP0		// RC = vbase
    |  // Note: RC may now be even _above_ BASE if nargs was < numparams.
    |  beqz RB, >5			// Copy all varargs?
    |.  subu TMP1, TMP3, RC
    |  addiu TMP2, TMP2, -16
    |1:  // Copy vararg slots to destination slots.
    |  lw CARG1, HI(RC)
    |  sltu AT, RC, TMP3
    |   lw CARG2, LO(RC)
    |    addiu RC, RC, 8
    |  movz CARG1, TISNIL, AT
    |  sw CARG1, HI(RA)
    |   sw CARG2, LO(RA)
    |  sltu AT, RA, TMP2
    |  bnez AT, <1
    |.   addiu RA, RA, 8
    |3:
    |  ins_next
    |
    |5:  // Copy all varargs.
    |  lw TMP0, L->maxstack
    |  blez TMP1, <3			// No vararg slots?
    |.  li MULTRES, 8			// MULTRES = (0+1)*8
    |  addu TMP2, RA, TMP1
    |  sltu AT, TMP0, TMP2
    |  bnez AT, >7
    |.  addiu MULTRES, TMP1, 8
    |6:
    |  lw SFRETHI, HI(RC)
    |   lw SFRETLO, LO(RC)
    |   addiu RC, RC, 8
    |  sw SFRETHI, HI(RA)
    |   sw SFRETLO, LO(RA)
    |  sltu AT, RC, TMP3
    |  bnez AT, <6			// More vararg slots?
    |.  addiu RA, RA, 8
    |  b <3
    |.  nop
    |
    |7:  // Grow stack for varargs.
    |  load_got lj_state_growstack
    |   sw RA, L->top
    |  subu RA, RA, BASE
    |   sw BASE, L->base
    |  subu BASE, RC, BASE		// Need delta, because BASE may change.
    |   sw PC, SAVE_PC
    |  srl CARG2, TMP1, 3
    |  call_intern lj_state_growstack	// (lua_State *L, int n)
    |.  move CARG1, L
    |  move RC, BASE
    |  lw BASE, L->base
    |  addu RA, BASE, RA
    |  addu RC, BASE, RC
    |  b <6
    |.  addiu TMP3, BASE, -8
    break;

  /* -- Returns ----------------------------------------------------------- */

  case BC_RETM:
    |  // RA = results*8, RD = extra_nresults*8
    |  addu RD, RD, MULTRES		// MULTRES >= 8, so RD >= 8.
    |  // Fall through. Assumes BC_RET follows.
    break;

  case BC_RET:
    |  // RA = results*8, RD = (nresults+1)*8
    |  lw PC, FRAME_PC(BASE)
    |   addu RA, BASE, RA
    |    move MULTRES, RD
    |1:
    |  andi TMP0, PC, FRAME_TYPE
    |  bnez TMP0, ->BC_RETV_Z
    |.  xori TMP1, PC, FRAME_VARG
    |
    |->BC_RET_Z:
    |  // BASE = base, RA = resultptr, RD = (nresults+1)*8, PC = return
    |   lw INS, -4(PC)
    |    addiu TMP2, BASE, -8
    |    addiu RC, RD, -8
    |  decode_RA8a TMP0, INS
    |   decode_RB8a RB, INS
    |  decode_RA8b TMP0
    |   decode_RB8b RB
    |   addu TMP3, TMP2, RB
    |  beqz RC, >3
    |.  subu BASE, TMP2, TMP0
    |2:
    |   lw SFRETHI, HI(RA)
    |    lw SFRETLO, LO(RA)
    |    addiu RA, RA, 8
    |  addiu RC, RC, -8
    |   sw SFRETHI, HI(TMP2)
    |    sw SFRETLO, LO(TMP2)
    |  bnez RC, <2
    |.   addiu TMP2, TMP2, 8
    |3:
    |  addiu TMP3, TMP3, -8
    |5:
    |  sltu AT, TMP2, TMP3
    |  bnez AT, >6
    |.  lw LFUNC:TMP1, FRAME_FUNC(BASE)
    |  ins_next1
    |  lw TMP1, LFUNC:TMP1->pc
    |  lw KBASE, PC2PROTO(k)(TMP1)
    |  ins_next2
    |
    |6:  // Fill up results with nil.
    |  sw TISNIL, HI(TMP2)
    |  b <5
    |.  addiu TMP2, TMP2, 8
    |
    |->BC_RETV_Z:  // Non-standard return case.
    |  andi TMP2, TMP1, FRAME_TYPEP
    |  bnez TMP2, ->vm_return
    |.  nop
    |  // Return from vararg function: relocate BASE down.
    |  subu BASE, BASE, TMP1
    |  b <1
    |.  lw PC, FRAME_PC(BASE)
    break;

  case BC_RET0: case BC_RET1:
    |  // RA = results*8, RD = (nresults+1)*8
    |  lw PC, FRAME_PC(BASE)
    |   addu RA, BASE, RA
    |    move MULTRES, RD
    |  andi TMP0, PC, FRAME_TYPE
    |  bnez TMP0, ->BC_RETV_Z
    |.  xori TMP1, PC, FRAME_VARG
    |
    |  lw INS, -4(PC)
    |   addiu TMP2, BASE, -8
    if (op == BC_RET1) {
      |  lw SFRETHI, HI(RA)
      |   lw SFRETLO, LO(RA)
    }
    |  decode_RB8a RB, INS
    |   decode_RA8a RA, INS
    |  decode_RB8b RB
    |   decode_RA8b RA
    if (op == BC_RET1) {
      |  sw SFRETHI, HI(TMP2)
      |   sw SFRETLO, LO(TMP2)
    }
    |   subu BASE, TMP2, RA
    |5:
    |  sltu AT, RD, RB
    |  bnez AT, >6
    |.  lw LFUNC:TMP1, FRAME_FUNC(BASE)
    |  ins_next1
    |  lw TMP1, LFUNC:TMP1->pc
    |  lw KBASE, PC2PROTO(k)(TMP1)
    |  ins_next2
    |
    |6:  // Fill up results with nil.
    |  addiu TMP2, TMP2, 8
    |  addiu RD, RD, 8
    |  b <5
    if (op == BC_RET1) {
      |.  sw TISNIL, HI(TMP2)
    } else {
      |.  sw TISNIL, -8+HI(TMP2)
    }
    break;

  /* -- Loops and branches ------------------------------------------------ */

  case BC_FORL:
    |.if JIT
    |  hotloop
    |.endif
    |  // Fall through. Assumes BC_IFORL follows.
    break;

  case BC_JFORI:
  case BC_JFORL:
#if !LJ_HASJIT
    break;
#endif
  case BC_FORI:
  case BC_IFORL:
    |  // RA = base*8, RD = target (after end of loop or start of loop)
    vk = (op == BC_IFORL || op == BC_JFORL);
    |  addu RA, BASE, RA
    |  lw SFARG1HI, FORL_IDX*8+HI(RA)
    |   lw SFARG1LO, FORL_IDX*8+LO(RA)
    if (op != BC_JFORL) {
      |  srl RD, RD, 1
      |  lui TMP2, (-(BCBIAS_J*4 >> 16) & 65535)
      |  addu TMP2, RD, TMP2
    }
    if (!vk) {
      |  lw SFARG2HI, FORL_STOP*8+HI(RA)
      |   lw SFARG2LO, FORL_STOP*8+LO(RA)
      |  bne SFARG1HI, TISNUM, >5
      |.  lw SFRETHI, FORL_STEP*8+HI(RA)
      |  xor AT, SFARG2HI, TISNUM
      |   lw SFRETLO, FORL_STEP*8+LO(RA)
      |  xor TMP0, SFRETHI, TISNUM
      |  or AT, AT, TMP0
      |  bnez AT, ->vmeta_for
      |.  slt AT, SFRETLO, r0
      |  slt CRET1, SFARG2LO, SFARG1LO
      |  slt TMP1, SFARG1LO, SFARG2LO
      |  movn CRET1, TMP1, AT
    } else {
      |  bne SFARG1HI, TISNUM, >5
      |.  lw SFARG2LO, FORL_STEP*8+LO(RA)
      |  lw SFRETLO, FORL_STOP*8+LO(RA)
      |  move TMP3, SFARG1LO
      |  addu SFARG1LO, SFARG1LO, SFARG2LO
      |  xor TMP0, SFARG1LO, TMP3
      |  xor TMP1, SFARG1LO, SFARG2LO
      |  and TMP0, TMP0, TMP1
      |  slt TMP1, SFARG1LO, SFRETLO
      |  slt CRET1, SFRETLO, SFARG1LO
      |  slt AT, SFARG2LO, r0
      |   slt TMP0, TMP0, r0		// ((y^a) & (y^b)) < 0: overflow.
      |  movn CRET1, TMP1, AT
      |   or CRET1, CRET1, TMP0
    }
    |1:
    if (op == BC_FORI) {
      |  movz TMP2, r0, CRET1
      |  addu PC, PC, TMP2
    } else if (op == BC_JFORI) {
      |  addu PC, PC, TMP2
      |  lhu RD, -4+OFS_RD(PC)
    } else if (op == BC_IFORL) {
      |  movn TMP2, r0, CRET1
      |  addu PC, PC, TMP2
    }
    if (vk) {
      |  sw SFARG1HI, FORL_IDX*8+HI(RA)
      |   sw SFARG1LO, FORL_IDX*8+LO(RA)
    }
    |  ins_next1
    |  sw SFARG1HI, FORL_EXT*8+HI(RA)
    |   sw SFARG1LO, FORL_EXT*8+LO(RA)
    |2:
    if (op == BC_JFORI) {
      |  beqz CRET1, =>BC_JLOOP
      |.  decode_RD8b RD
    } else if (op == BC_JFORL) {
      |  beqz CRET1, =>BC_JLOOP
    }
    |  ins_next2
    |
    |5:  // FP loop.
    |.if FPU
    if (!vk) {
      |  ldc1 f0, FORL_IDX*8(RA)
      |   ldc1 f2, FORL_STOP*8(RA)
      |  sltiu TMP0, SFARG1HI, LJ_TISNUM
      |  sltiu TMP1, SFARG2HI, LJ_TISNUM
      |  sltiu AT, SFRETHI, LJ_TISNUM
      |  and TMP0, TMP0, TMP1
      |  and AT, AT, TMP0
      |  beqz AT, ->vmeta_for
      |.  slt TMP3, SFRETHI, r0
      |  c.ole.d 0, f0, f2
      |  c.ole.d 1, f2, f0
      |  li CRET1, 1
      |  movt CRET1, r0, 0
      |  movt AT, r0, 1
      |  b <1
      |.  movn CRET1, AT, TMP3
    } else {
      |  ldc1 f0, FORL_IDX*8(RA)
      |   ldc1 f4, FORL_STEP*8(RA)
      |    ldc1 f2, FORL_STOP*8(RA)
      |   lw SFARG2HI, FORL_STEP*8+HI(RA)
      |  add.d f0, f0, f4
      |  c.ole.d 0, f0, f2
      |  c.ole.d 1, f2, f0
      |   slt TMP3, SFARG2HI, r0
      |  li CRET1, 1
      |  li AT, 1
      |  movt CRET1, r0, 0
      |  movt AT, r0, 1
      |  movn CRET1, AT, TMP3
      if (op == BC_IFORL) {
	|  movn TMP2, r0, CRET1
	|  addu PC, PC, TMP2
      }
      |  sdc1 f0, FORL_IDX*8(RA)
      |  ins_next1
      |  b <2
      |.  sdc1 f0, FORL_EXT*8(RA)
    }
    |.else
    if (!vk) {
      |  sltiu TMP0, SFARG1HI, LJ_TISNUM
      |  sltiu TMP1, SFARG2HI, LJ_TISNUM
      |  sltiu AT, SFRETHI, LJ_TISNUM
      |  and TMP0, TMP0, TMP1
      |  and AT, AT, TMP0
      |  beqz AT, ->vmeta_for
      |.  nop
      |  bal ->vm_sfcmpolex
      |.  move TMP3, SFRETHI
      |  b <1
      |.  nop
    } else {
      |   lw SFARG2HI, FORL_STEP*8+HI(RA)
      |  load_got __adddf3
      |  call_extern
      |.  sw TMP2, ARG5
      |  lw SFARG2HI, FORL_STOP*8+HI(RA)
      |   lw SFARG2LO, FORL_STOP*8+LO(RA)
      |  move SFARG1HI, SFRETHI
      |   move SFARG1LO, SFRETLO
      |  bal ->vm_sfcmpolex
      |.  lw TMP3, FORL_STEP*8+HI(RA)
      if ( op == BC_JFORL ) {
	|   lhu RD, -4+OFS_RD(PC)
	|  lw TMP2, ARG5
	|  b <1
	|.  decode_RD8b RD
      } else {
	|  b <1
	|.  lw TMP2, ARG5
      }
    }
    |.endif
    break;

  case BC_ITERL:
    |.if JIT
    |  hotloop
    |.endif
    |  // Fall through. Assumes BC_IITERL follows.
    break;

  case BC_JITERL:
#if !LJ_HASJIT
    break;
#endif
  case BC_IITERL:
    |  // RA = base*8, RD = target
    |  addu RA, BASE, RA
    |  lw TMP1, HI(RA)
    |  beq TMP1, TISNIL, >1		// Stop if iterator returned nil.
    |.  lw TMP2, LO(RA)
    if (op == BC_JITERL) {
      |  sw TMP1, -8+HI(RA)
      |  b =>BC_JLOOP
      |.  sw TMP2, -8+LO(RA)
    } else {
      |  branch_RD			// Otherwise save control var + branch.
      |  sw TMP1, -8+HI(RA)
      |   sw TMP2, -8+LO(RA)
    }
    |1:
    |  ins_next
    break;

  case BC_LOOP:
    |  // RA = base*8, RD = target (loop extent)
    |  // Note: RA/RD is only used by trace recorder to determine scope/extent
    |  // This opcode does NOT jump, it's only purpose is to detect a hot loop.
    |.if JIT
    |  hotloop
    |.endif
    |  // Fall through. Assumes BC_ILOOP follows.
    break;

  case BC_ILOOP:
    |  // RA = base*8, RD = target (loop extent)
    |  ins_next
    break;

  case BC_JLOOP:
    |.if JIT
    |  // RA = base*8 (ignored), RD = traceno*8
    |  lw TMP1, DISPATCH_J(trace)(DISPATCH)
    |  srl RD, RD, 1
    |   li AT, 0
    |  addu TMP1, TMP1, RD
    |  // Traces on MIPS don't store the trace number, so use 0.
    |   sw AT, DISPATCH_GL(vmstate)(DISPATCH)
    |  lw TRACE:TMP2, 0(TMP1)
    |   sw BASE, DISPATCH_GL(jit_base)(DISPATCH)
    |  lw TMP2, TRACE:TMP2->mcode
    |   sw L, DISPATCH_GL(tmpbuf.L)(DISPATCH)
    |  jr TMP2
    |.  addiu JGL, DISPATCH, GG_DISP2G+32768
    |.endif
    break;

  case BC_JMP:
    |  // RA = base*8 (only used by trace recorder), RD = target
    |  branch_RD
    |  ins_next
    break;

  /* -- Function headers -------------------------------------------------- */

  case BC_FUNCF:
    |.if JIT
    |  hotcall
    |.endif
  case BC_FUNCV:  /* NYI: compiled vararg functions. */
    |  // Fall through. Assumes BC_IFUNCF/BC_IFUNCV follow.
    break;

  case BC_JFUNCF:
#if !LJ_HASJIT
    break;
#endif
  case BC_IFUNCF:
    |  // BASE = new base, RA = BASE+framesize*8, RB = LFUNC, RC = nargs*8
    |  lw TMP2, L->maxstack
    |   lbu TMP1, -4+PC2PROTO(numparams)(PC)
    |    lw KBASE, -4+PC2PROTO(k)(PC)
    |  sltu AT, TMP2, RA
    |  bnez AT, ->vm_growstack_l
    |.  sll TMP1, TMP1, 3
    if (op != BC_JFUNCF) {
      |  ins_next1
    }
    |2:
    |  sltu AT, NARGS8:RC, TMP1		// Check for missing parameters.
    |  bnez AT, >3
    |.  addu AT, BASE, NARGS8:RC
    if (op == BC_JFUNCF) {
      |  decode_RD8a RD, INS
      |  b =>BC_JLOOP
      |.  decode_RD8b RD
    } else {
      |  ins_next2
    }
    |
    |3:  // Clear missing parameters.
    |  sw TISNIL, HI(AT)
    |  b <2
    |.  addiu NARGS8:RC, NARGS8:RC, 8
    break;

  case BC_JFUNCV:
#if !LJ_HASJIT
    break;
#endif
    |  NYI  // NYI: compiled vararg functions
    break;  /* NYI: compiled vararg functions. */

  case BC_IFUNCV:
    |  // BASE = new base, RA = BASE+framesize*8, RB = LFUNC, RC = nargs*8
    |   addu TMP1, BASE, RC
    |  lw TMP2, L->maxstack
    |  addu TMP0, RA, RC
    |   sw LFUNC:RB, LO(TMP1)		// Store copy of LFUNC.
    |   addiu TMP3, RC, 8+FRAME_VARG
    |  sltu AT, TMP0, TMP2
    |    lw KBASE, -4+PC2PROTO(k)(PC)
    |  beqz AT, ->vm_growstack_l
    |.  sw TMP3, HI(TMP1)		// Store delta + FRAME_VARG.
    |  lbu TMP2, -4+PC2PROTO(numparams)(PC)
    |   move RA, BASE
    |   move RC, TMP1
    |  ins_next1
    |  beqz TMP2, >3
    |.  addiu BASE, TMP1, 8
    |1:
    |  lw TMP0, HI(RA)
    |   lw TMP3, LO(RA)
    |  sltu AT, RA, RC			// Less args than parameters?
    |  move CARG1, TMP0
    |  movz TMP0, TISNIL, AT		// Clear missing parameters.
    |  movn CARG1, TISNIL, AT		// Clear old fixarg slot (help the GC).
    |   sw TMP3, 8+LO(TMP1)
    |    addiu TMP2, TMP2, -1
    |  sw TMP0, 8+HI(TMP1)
    |    addiu TMP1, TMP1, 8
    |  sw CARG1, HI(RA)
    |  bnez TMP2, <1
    |.   addiu RA, RA, 8
    |3:
    |  ins_next2
    break;

  case BC_FUNCC:
  case BC_FUNCCW:
    |  // BASE = new base, RA = BASE+framesize*8, RB = CFUNC, RC = nargs*8
    if (op == BC_FUNCC) {
      |  lw CFUNCADDR, CFUNC:RB->f
    } else {
      |  lw CFUNCADDR, DISPATCH_GL(wrapf)(DISPATCH)
    }
    |  addu TMP1, RA, NARGS8:RC
    |  lw TMP2, L->maxstack
    |   addu RC, BASE, NARGS8:RC
    |  sw BASE, L->base
    |  sltu AT, TMP2, TMP1
    |   sw RC, L->top
    |    li_vmstate C
    if (op == BC_FUNCCW) {
      |  lw CARG2, CFUNC:RB->f
    }
    |  bnez AT, ->vm_growstack_c	// Need to grow stack.
    |.  move CARG1, L
    |  jalr CFUNCADDR			// (lua_State *L [, lua_CFunction f])
    |.   st_vmstate
    |  // Returns nresults.
    |  lw BASE, L->base
    |   sll RD, CRET1, 3
    |  lw TMP1, L->top
    |    li_vmstate INTERP
    |  lw PC, FRAME_PC(BASE)		// Fetch PC of caller.
    |   subu RA, TMP1, RD		// RA = L->top - nresults*8
    |    sw L, DISPATCH_GL(cur_L)(DISPATCH)
    |  b ->vm_returnc
    |.   st_vmstate
    break;

  /* ---------------------------------------------------------------------- */

  default:
    fprintf(stderr, "Error: undefined opcode BC_%s\n", bc_names[op]);
    exit(2);
    break;
  }
}

static int build_backend(BuildCtx *ctx)
{
  int op;

  dasm_growpc(Dst, BC__MAX);

  build_subroutines(ctx);

  |.code_op
  for (op = 0; op < BC__MAX; op++)
    build_ins(ctx, (BCOp)op, op);

  return BC__MAX;
}

/* Emit pseudo frame-info for all assembler functions. */
static void emit_asm_debug(BuildCtx *ctx)
{
  int fcofs = (int)((uint8_t *)ctx->glob[GLOB_vm_ffi_call] - ctx->code);
  int i;
  switch (ctx->mode) {
  case BUILD_elfasm:
    fprintf(ctx->fp, "\t.section .debug_frame,\"\",@progbits\n");
    fprintf(ctx->fp,
	".Lframe0:\n"
	"\t.4byte .LECIE0-.LSCIE0\n"
	".LSCIE0:\n"
	"\t.4byte 0xffffffff\n"
	"\t.byte 0x1\n"
	"\t.string \"\"\n"
	"\t.uleb128 0x1\n"
	"\t.sleb128 -4\n"
	"\t.byte 31\n"
	"\t.byte 0xc\n\t.uleb128 29\n\t.uleb128 0\n"
	"\t.align 2\n"
	".LECIE0:\n\n");
    fprintf(ctx->fp,
	".LSFDE0:\n"
	"\t.4byte .LEFDE0-.LASFDE0\n"
	".LASFDE0:\n"
	"\t.4byte .Lframe0\n"
	"\t.4byte .Lbegin\n"
	"\t.4byte %d\n"
	"\t.byte 0xe\n\t.uleb128 %d\n"
	"\t.byte 0x9f\n\t.sleb128 1\n"
	"\t.byte 0x9e\n\t.sleb128 2\n",
	fcofs, CFRAME_SIZE);
    for (i = 23; i >= 16; i--)
      fprintf(ctx->fp, "\t.byte %d\n\t.uleb128 %d\n", 0x80+i, 26-i);
#if !LJ_SOFTFP
    for (i = 30; i >= 20; i -= 2)
      fprintf(ctx->fp, "\t.byte %d\n\t.uleb128 %d\n", 0x80+32+i, 42-i);
#endif
    fprintf(ctx->fp,
	"\t.align 2\n"
	".LEFDE0:\n\n");
#if LJ_HASFFI
    fprintf(ctx->fp,
	".LSFDE1:\n"
	"\t.4byte .LEFDE1-.LASFDE1\n"
	".LASFDE1:\n"
	"\t.4byte .Lframe0\n"
	"\t.4byte lj_vm_ffi_call\n"
	"\t.4byte %d\n"
	"\t.byte 0x9f\n\t.uleb128 1\n"
	"\t.byte 0x90\n\t.uleb128 2\n"
	"\t.byte 0xd\n\t.uleb128 0x10\n"
	"\t.align 2\n"
	".LEFDE1:\n\n", (int)ctx->codesz - fcofs);
#endif
#if !LJ_NO_UNWIND
    fprintf(ctx->fp, "\t.section .eh_frame,\"aw\",@progbits\n");
    fprintf(ctx->fp,
	"\t.globl lj_err_unwind_dwarf\n"
	".Lframe1:\n"
	"\t.4byte .LECIE1-.LSCIE1\n"
	".LSCIE1:\n"
	"\t.4byte 0\n"
	"\t.byte 0x1\n"
	"\t.string \"zPR\"\n"
	"\t.uleb128 0x1\n"
	"\t.sleb128 -4\n"
	"\t.byte 31\n"
	"\t.uleb128 6\n"			/* augmentation length */
	"\t.byte 0\n"
	"\t.4byte lj_err_unwind_dwarf\n"
	"\t.byte 0\n"
	"\t.byte 0xc\n\t.uleb128 29\n\t.uleb128 0\n"
	"\t.align 2\n"
	".LECIE1:\n\n");
    fprintf(ctx->fp,
	".LSFDE2:\n"
	"\t.4byte .LEFDE2-.LASFDE2\n"
	".LASFDE2:\n"
	"\t.4byte .LASFDE2-.Lframe1\n"
	"\t.4byte .Lbegin\n"
	"\t.4byte %d\n"
	"\t.uleb128 0\n"			/* augmentation length */
	"\t.byte 0xe\n\t.uleb128 %d\n"
	"\t.byte 0x9f\n\t.sleb128 1\n"
	"\t.byte 0x9e\n\t.sleb128 2\n",
	fcofs, CFRAME_SIZE);
    for (i = 23; i >= 16; i--)
      fprintf(ctx->fp, "\t.byte %d\n\t.uleb128 %d\n", 0x80+i, 26-i);
#if !LJ_SOFTFP
    for (i = 30; i >= 20; i -= 2)
      fprintf(ctx->fp, "\t.byte %d\n\t.uleb128 %d\n", 0x80+32+i, 42-i);
#endif
    fprintf(ctx->fp,
	"\t.align 2\n"
	".LEFDE2:\n\n");
#if LJ_HASFFI
    fprintf(ctx->fp,
	".Lframe2:\n"
	"\t.4byte .LECIE2-.LSCIE2\n"
	".LSCIE2:\n"
	"\t.4byte 0\n"
	"\t.byte 0x1\n"
	"\t.string \"zR\"\n"
	"\t.uleb128 0x1\n"
	"\t.sleb128 -4\n"
	"\t.byte 31\n"
	"\t.uleb128 1\n"			/* augmentation length */
	"\t.byte 0\n"
	"\t.byte 0xc\n\t.uleb128 29\n\t.uleb128 0\n"
	"\t.align 2\n"
	".LECIE2:\n\n");
    fprintf(ctx->fp,
	".LSFDE3:\n"
	"\t.4byte .LEFDE3-.LASFDE3\n"
	".LASFDE3:\n"
	"\t.4byte .LASFDE3-.Lframe2\n"
	"\t.4byte lj_vm_ffi_call\n"
	"\t.4byte %d\n"
	"\t.uleb128 0\n"			/* augmentation length */
	"\t.byte 0x9f\n\t.uleb128 1\n"
	"\t.byte 0x90\n\t.uleb128 2\n"
	"\t.byte 0xd\n\t.uleb128 0x10\n"
	"\t.align 2\n"
	".LEFDE3:\n\n", (int)ctx->codesz - fcofs);
#endif
#endif
    break;
  default:
    break;
  }
}
<|MERGE_RESOLUTION|>--- conflicted
+++ resolved
@@ -1,13 +1,9 @@
 |// Low-level VM code for MIPS CPUs.
 |// Bytecode interpreter, fast functions and helper functions.
-<<<<<<< HEAD
-|// Copyright (C) 2005-2015 Mike Pall. See Copyright Notice in luajit.h
+|// Copyright (C) 2005-2016 Mike Pall. See Copyright Notice in luajit.h
 |//
 |// MIPS soft-float support contributed by Djordje Kovacevic and
 |// Stefan Pejic from RT-RK.com, sponsored by Cisco Systems, Inc.
-=======
-|// Copyright (C) 2005-2016 Mike Pall. See Copyright Notice in luajit.h
->>>>>>> db1b399a
 |
 |.arch mips
 |.section code_op, code_sub
