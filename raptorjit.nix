--- conflicted
+++ resolved
@@ -3,10 +3,7 @@
 { pkgs, source, version }:
 
 with pkgs;
-<<<<<<< HEAD
 #with llvmPackages_4.stdenv;  # Use clang 4.0
-=======
->>>>>>> 73323b7c
 with stdenv;
 
 mkDerivation rec {
@@ -22,9 +19,6 @@
   installPhase = ''
     make install PREFIX="$out"
   '';
-<<<<<<< HEAD
-  dontStrip = true;
-=======
   # Simple inventory test.
   installCheckPhase = ''
     for file in bin/raptorjit lib/libraptorjit-5.1.so \
@@ -34,6 +28,5 @@
     done
   '';
   doInstallCheck = true;
->>>>>>> 73323b7c
   enableParallelBuilding = true;  # Do 'make -j'
 }
